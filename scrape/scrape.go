// Copyright 2016 The Prometheus Authors
// Licensed under the Apache License, Version 2.0 (the "License");
// you may not use this file except in compliance with the License.
// You may obtain a copy of the License at
//
// http://www.apache.org/licenses/LICENSE-2.0
//
// Unless required by applicable law or agreed to in writing, software
// distributed under the License is distributed on an "AS IS" BASIS,
// WITHOUT WARRANTIES OR CONDITIONS OF ANY KIND, either express or implied.
// See the License for the specific language governing permissions and
// limitations under the License.

package scrape

import (
	"bufio"
	"bytes"
	"context"
	"errors"
	"fmt"
	"io"
	"math"
	"net/http"
	"reflect"
	"slices"
	"strconv"
	"strings"
	"sync"
	"time"

	"github.com/go-kit/log"
	"github.com/go-kit/log/level"
	"github.com/klauspost/compress/gzip"
	config_util "github.com/prometheus/common/config"
	"github.com/prometheus/common/model"
	"github.com/prometheus/common/version"

	"github.com/prometheus/prometheus/config"
	"github.com/prometheus/prometheus/discovery/targetgroup"
	"github.com/prometheus/prometheus/model/exemplar"
	"github.com/prometheus/prometheus/model/histogram"
	"github.com/prometheus/prometheus/model/labels"
	"github.com/prometheus/prometheus/model/metadata"
	"github.com/prometheus/prometheus/model/relabel"
	"github.com/prometheus/prometheus/model/textparse"
	"github.com/prometheus/prometheus/model/timestamp"
	"github.com/prometheus/prometheus/model/value"
	"github.com/prometheus/prometheus/storage"
	"github.com/prometheus/prometheus/util/pool"
)

// ScrapeTimestampTolerance is the tolerance for scrape appends timestamps
// alignment, to enable better compression at the TSDB level.
// See https://github.com/prometheus/prometheus/issues/7846
var ScrapeTimestampTolerance = 2 * time.Millisecond

// AlignScrapeTimestamps enables the tolerance for scrape appends timestamps described above.
var AlignScrapeTimestamps = true

var errNameLabelMandatory = fmt.Errorf("missing metric name (%s label)", labels.MetricName)

// scrapePool manages scrapes for sets of targets.
type scrapePool struct {
	appendable storage.Appendable
	logger     log.Logger
	cancel     context.CancelFunc
	httpOpts   []config_util.HTTPClientOption

	// mtx must not be taken after targetMtx.
	mtx    sync.Mutex
	config *config.ScrapeConfig
	client *http.Client
	loops  map[uint64]loop

	symbolTable           *labels.SymbolTable
	lastSymbolTableCheck  time.Time
	initialSymbolTableLen int

	targetMtx sync.Mutex
	// activeTargets and loops must always be synchronized to have the same
	// set of hashes.
	activeTargets       map[uint64]*Target
	droppedTargets      []*Target // Subject to KeepDroppedTargets limit.
	droppedTargetsCount int       // Count of all dropped targets.

	// Constructor for new scrape loops. This is settable for testing convenience.
	newLoop func(scrapeLoopOptions) loop

	noDefaultPort bool

	metrics *scrapeMetrics

	scrapeFailureLogger    log.Logger
	scrapeFailureLoggerMtx sync.RWMutex
}

type labelLimits struct {
	labelLimit            int
	labelNameLengthLimit  int
	labelValueLengthLimit int
}

type scrapeLoopOptions struct {
	target                   *Target
	scraper                  scraper
	sampleLimit              int
	bucketLimit              int
	maxSchema                int32
	labelLimits              *labelLimits
	honorLabels              bool
	honorTimestamps          bool
	trackTimestampsStaleness bool
	interval                 time.Duration
	timeout                  time.Duration
	scrapeClassicHistograms  bool
<<<<<<< HEAD
	convertClassicHistograms bool
=======
	validationScheme         model.ValidationScheme
>>>>>>> 5d8f0ef0

	mrc               []*relabel.Config
	cache             *scrapeCache
	enableCompression bool
}

const maxAheadTime = 10 * time.Minute

// returning an empty label set is interpreted as "drop".
type labelsMutator func(labels.Labels) labels.Labels

func newScrapePool(cfg *config.ScrapeConfig, app storage.Appendable, offsetSeed uint64, logger log.Logger, buffers *pool.Pool, options *Options, metrics *scrapeMetrics) (*scrapePool, error) {
	if logger == nil {
		logger = log.NewNopLogger()
	}

	client, err := config_util.NewClientFromConfig(cfg.HTTPClientConfig, cfg.JobName, options.HTTPClientOptions...)
	if err != nil {
		return nil, fmt.Errorf("error creating HTTP client: %w", err)
	}

	ctx, cancel := context.WithCancel(context.Background())
	sp := &scrapePool{
		cancel:               cancel,
		appendable:           app,
		config:               cfg,
		client:               client,
		activeTargets:        map[uint64]*Target{},
		loops:                map[uint64]loop{},
		symbolTable:          labels.NewSymbolTable(),
		lastSymbolTableCheck: time.Now(),
		logger:               logger,
		metrics:              metrics,
		httpOpts:             options.HTTPClientOptions,
		noDefaultPort:        options.NoDefaultPort,
	}
	sp.newLoop = func(opts scrapeLoopOptions) loop {
		// Update the targets retrieval function for metadata to a new scrape cache.
		cache := opts.cache
		if cache == nil {
			cache = newScrapeCache(metrics)
		}
		opts.target.SetMetadataStore(cache)

		return newScrapeLoop(
			ctx,
			opts.scraper,
			log.With(logger, "target", opts.target),
			buffers,
			func(l labels.Labels) labels.Labels {
				return mutateSampleLabels(l, opts.target, opts.honorLabels, opts.mrc)
			},
			func(l labels.Labels) labels.Labels { return mutateReportSampleLabels(l, opts.target) },
			func(ctx context.Context) storage.Appender { return app.Appender(ctx) },
			cache,
			sp.symbolTable,
			offsetSeed,
			opts.honorTimestamps,
			opts.trackTimestampsStaleness,
			opts.enableCompression,
			opts.sampleLimit,
			opts.bucketLimit,
			opts.maxSchema,
			opts.labelLimits,
			opts.interval,
			opts.timeout,
			opts.scrapeClassicHistograms,
			opts.convertClassicHistograms,
			options.EnableNativeHistogramsIngestion,
			options.EnableCreatedTimestampZeroIngestion,
			options.ExtraMetrics,
			options.AppendMetadata,
			opts.target,
			options.PassMetadataInContext,
			metrics,
			options.skipOffsetting,
			opts.validationScheme,
		)
	}
	sp.metrics.targetScrapePoolTargetLimit.WithLabelValues(sp.config.JobName).Set(float64(sp.config.TargetLimit))
	return sp, nil
}

func (sp *scrapePool) ActiveTargets() []*Target {
	sp.targetMtx.Lock()
	defer sp.targetMtx.Unlock()

	var tActive []*Target
	for _, t := range sp.activeTargets {
		tActive = append(tActive, t)
	}
	return tActive
}

// Return dropped targets, subject to KeepDroppedTargets limit.
func (sp *scrapePool) DroppedTargets() []*Target {
	sp.targetMtx.Lock()
	defer sp.targetMtx.Unlock()
	return sp.droppedTargets
}

func (sp *scrapePool) DroppedTargetsCount() int {
	sp.targetMtx.Lock()
	defer sp.targetMtx.Unlock()
	return sp.droppedTargetsCount
}

func (sp *scrapePool) SetScrapeFailureLogger(l log.Logger) {
	sp.scrapeFailureLoggerMtx.Lock()
	defer sp.scrapeFailureLoggerMtx.Unlock()
	if l != nil {
		l = log.With(l, "job_name", sp.config.JobName)
	}
	sp.scrapeFailureLogger = l

	sp.targetMtx.Lock()
	defer sp.targetMtx.Unlock()
	for _, s := range sp.loops {
		s.setScrapeFailureLogger(sp.scrapeFailureLogger)
	}
}

func (sp *scrapePool) getScrapeFailureLogger() log.Logger {
	sp.scrapeFailureLoggerMtx.RLock()
	defer sp.scrapeFailureLoggerMtx.RUnlock()
	return sp.scrapeFailureLogger
}

// stop terminates all scrape loops and returns after they all terminated.
func (sp *scrapePool) stop() {
	sp.mtx.Lock()
	defer sp.mtx.Unlock()
	sp.cancel()
	var wg sync.WaitGroup

	sp.targetMtx.Lock()

	for fp, l := range sp.loops {
		wg.Add(1)

		go func(l loop) {
			l.stop()
			wg.Done()
		}(l)

		delete(sp.loops, fp)
		delete(sp.activeTargets, fp)
	}

	sp.targetMtx.Unlock()

	wg.Wait()
	sp.client.CloseIdleConnections()

	if sp.config != nil {
		sp.metrics.targetScrapePoolSyncsCounter.DeleteLabelValues(sp.config.JobName)
		sp.metrics.targetScrapePoolTargetLimit.DeleteLabelValues(sp.config.JobName)
		sp.metrics.targetScrapePoolTargetsAdded.DeleteLabelValues(sp.config.JobName)
		sp.metrics.targetScrapePoolSymbolTableItems.DeleteLabelValues(sp.config.JobName)
		sp.metrics.targetSyncIntervalLength.DeleteLabelValues(sp.config.JobName)
		sp.metrics.targetSyncFailed.DeleteLabelValues(sp.config.JobName)
	}
}

// reload the scrape pool with the given scrape configuration. The target state is preserved
// but all scrape loops are restarted with the new scrape configuration.
// This method returns after all scrape loops that were stopped have stopped scraping.
func (sp *scrapePool) reload(cfg *config.ScrapeConfig) error {
	sp.mtx.Lock()
	defer sp.mtx.Unlock()
	sp.metrics.targetScrapePoolReloads.Inc()
	start := time.Now()

	client, err := config_util.NewClientFromConfig(cfg.HTTPClientConfig, cfg.JobName, sp.httpOpts...)
	if err != nil {
		sp.metrics.targetScrapePoolReloadsFailed.Inc()
		return fmt.Errorf("error creating HTTP client: %w", err)
	}

	reuseCache := reusableCache(sp.config, cfg)
	sp.config = cfg
	oldClient := sp.client
	sp.client = client

	sp.metrics.targetScrapePoolTargetLimit.WithLabelValues(sp.config.JobName).Set(float64(sp.config.TargetLimit))

	sp.restartLoops(reuseCache)
	oldClient.CloseIdleConnections()
	sp.metrics.targetReloadIntervalLength.WithLabelValues(time.Duration(sp.config.ScrapeInterval).String()).Observe(
		time.Since(start).Seconds(),
	)
	return nil
}

func (sp *scrapePool) restartLoops(reuseCache bool) {
	var (
		wg            sync.WaitGroup
		interval      = time.Duration(sp.config.ScrapeInterval)
		timeout       = time.Duration(sp.config.ScrapeTimeout)
		bodySizeLimit = int64(sp.config.BodySizeLimit)
		sampleLimit   = int(sp.config.SampleLimit)
		bucketLimit   = int(sp.config.NativeHistogramBucketLimit)
		maxSchema     = pickSchema(sp.config.NativeHistogramMinBucketFactor)
		labelLimits   = &labelLimits{
			labelLimit:            int(sp.config.LabelLimit),
			labelNameLengthLimit:  int(sp.config.LabelNameLengthLimit),
			labelValueLengthLimit: int(sp.config.LabelValueLengthLimit),
		}
		honorLabels              = sp.config.HonorLabels
		honorTimestamps          = sp.config.HonorTimestamps
		enableCompression        = sp.config.EnableCompression
		trackTimestampsStaleness = sp.config.TrackTimestampsStaleness
		mrc                      = sp.config.MetricRelabelConfigs
	)

	validationScheme := model.UTF8Validation
	if sp.config.MetricNameValidationScheme == config.LegacyValidationConfig {
		validationScheme = model.LegacyValidation
	}

	sp.targetMtx.Lock()

	forcedErr := sp.refreshTargetLimitErr()
	for fp, oldLoop := range sp.loops {
		var cache *scrapeCache
		if oc := oldLoop.getCache(); reuseCache && oc != nil {
			oldLoop.disableEndOfRunStalenessMarkers()
			cache = oc
		} else {
			cache = newScrapeCache(sp.metrics)
		}

		t := sp.activeTargets[fp]
		interval, timeout, err := t.intervalAndTimeout(interval, timeout)
		var (
			s = &targetScraper{
				Target:               t,
				client:               sp.client,
				timeout:              timeout,
				bodySizeLimit:        bodySizeLimit,
				acceptHeader:         acceptHeader(sp.config.ScrapeProtocols, validationScheme),
				acceptEncodingHeader: acceptEncodingHeader(enableCompression),
			}
			newLoop = sp.newLoop(scrapeLoopOptions{
				target:                   t,
				scraper:                  s,
				sampleLimit:              sampleLimit,
				bucketLimit:              bucketLimit,
				maxSchema:                maxSchema,
				labelLimits:              labelLimits,
				honorLabels:              honorLabels,
				honorTimestamps:          honorTimestamps,
				enableCompression:        enableCompression,
				trackTimestampsStaleness: trackTimestampsStaleness,
				mrc:                      mrc,
				cache:                    cache,
				interval:                 interval,
				timeout:                  timeout,
				validationScheme:         validationScheme,
			})
		)
		if err != nil {
			newLoop.setForcedError(err)
		}
		wg.Add(1)

		go func(oldLoop, newLoop loop) {
			oldLoop.stop()
			wg.Done()

			newLoop.setForcedError(forcedErr)
			newLoop.setScrapeFailureLogger(sp.getScrapeFailureLogger())
			newLoop.run(nil)
		}(oldLoop, newLoop)

		sp.loops[fp] = newLoop
	}

	sp.targetMtx.Unlock()

	wg.Wait()
}

// Must be called with sp.mtx held.
func (sp *scrapePool) checkSymbolTable() {
	// Here we take steps to clear out the symbol table if it has grown a lot.
	// After waiting some time for things to settle, we take the size of the symbol-table.
	// If, after some more time, the table has grown to twice that size, we start a new one.
	const minTimeToCleanSymbolTable = 5 * time.Minute
	if time.Since(sp.lastSymbolTableCheck) > minTimeToCleanSymbolTable {
		if sp.initialSymbolTableLen == 0 {
			sp.initialSymbolTableLen = sp.symbolTable.Len()
		} else if sp.symbolTable.Len() > 2*sp.initialSymbolTableLen {
			sp.symbolTable = labels.NewSymbolTable()
			sp.initialSymbolTableLen = 0
			sp.restartLoops(false) // To drop all caches.
		}
		sp.lastSymbolTableCheck = time.Now()
	}
}

// Sync converts target groups into actual scrape targets and synchronizes
// the currently running scraper with the resulting set and returns all scraped and dropped targets.
func (sp *scrapePool) Sync(tgs []*targetgroup.Group) {
	sp.mtx.Lock()
	defer sp.mtx.Unlock()
	start := time.Now()

	sp.targetMtx.Lock()
	var all []*Target
	var targets []*Target
	lb := labels.NewBuilderWithSymbolTable(sp.symbolTable)
	sp.droppedTargets = []*Target{}
	sp.droppedTargetsCount = 0
	for _, tg := range tgs {
		targets, failures := TargetsFromGroup(tg, sp.config, sp.noDefaultPort, targets, lb)
		for _, err := range failures {
			level.Error(sp.logger).Log("msg", "Creating target failed", "err", err)
		}
		sp.metrics.targetSyncFailed.WithLabelValues(sp.config.JobName).Add(float64(len(failures)))
		for _, t := range targets {
			// Replicate .Labels().IsEmpty() with a loop here to avoid generating garbage.
			nonEmpty := false
			t.LabelsRange(func(l labels.Label) { nonEmpty = true })
			switch {
			case nonEmpty:
				all = append(all, t)
			case !t.discoveredLabels.IsEmpty():
				if sp.config.KeepDroppedTargets == 0 || uint(len(sp.droppedTargets)) < sp.config.KeepDroppedTargets {
					sp.droppedTargets = append(sp.droppedTargets, t)
				}
				sp.droppedTargetsCount++
			}
		}
	}
	sp.metrics.targetScrapePoolSymbolTableItems.WithLabelValues(sp.config.JobName).Set(float64(sp.symbolTable.Len()))
	sp.targetMtx.Unlock()
	sp.sync(all)
	sp.checkSymbolTable()

	sp.metrics.targetSyncIntervalLength.WithLabelValues(sp.config.JobName).Observe(
		time.Since(start).Seconds(),
	)
	sp.metrics.targetScrapePoolSyncsCounter.WithLabelValues(sp.config.JobName).Inc()
}

// sync takes a list of potentially duplicated targets, deduplicates them, starts
// scrape loops for new targets, and stops scrape loops for disappeared targets.
// It returns after all stopped scrape loops terminated.
func (sp *scrapePool) sync(targets []*Target) {
	var (
		uniqueLoops   = make(map[uint64]loop)
		interval      = time.Duration(sp.config.ScrapeInterval)
		timeout       = time.Duration(sp.config.ScrapeTimeout)
		bodySizeLimit = int64(sp.config.BodySizeLimit)
		sampleLimit   = int(sp.config.SampleLimit)
		bucketLimit   = int(sp.config.NativeHistogramBucketLimit)
		maxSchema     = pickSchema(sp.config.NativeHistogramMinBucketFactor)
		labelLimits   = &labelLimits{
			labelLimit:            int(sp.config.LabelLimit),
			labelNameLengthLimit:  int(sp.config.LabelNameLengthLimit),
			labelValueLengthLimit: int(sp.config.LabelValueLengthLimit),
		}
		honorLabels              = sp.config.HonorLabels
		honorTimestamps          = sp.config.HonorTimestamps
		enableCompression        = sp.config.EnableCompression
		trackTimestampsStaleness = sp.config.TrackTimestampsStaleness
		mrc                      = sp.config.MetricRelabelConfigs
		scrapeClassicHistograms  = sp.config.ScrapeClassicHistograms
		convertClassicHistograms = sp.config.ConvertClassicHistograms
	)

	validationScheme := model.UTF8Validation
	if sp.config.MetricNameValidationScheme == config.LegacyValidationConfig {
		validationScheme = model.LegacyValidation
	}

	sp.targetMtx.Lock()
	for _, t := range targets {
		hash := t.hash()

		if _, ok := sp.activeTargets[hash]; !ok {
			// The scrape interval and timeout labels are set to the config's values initially,
			// so whether changed via relabeling or not, they'll exist and hold the correct values
			// for every target.
			var err error
			interval, timeout, err = t.intervalAndTimeout(interval, timeout)
			s := &targetScraper{
				Target:               t,
				client:               sp.client,
				timeout:              timeout,
				bodySizeLimit:        bodySizeLimit,
				acceptHeader:         acceptHeader(sp.config.ScrapeProtocols, validationScheme),
				acceptEncodingHeader: acceptEncodingHeader(enableCompression),
				metrics:              sp.metrics,
			}
			l := sp.newLoop(scrapeLoopOptions{
				target:                   t,
				scraper:                  s,
				sampleLimit:              sampleLimit,
				bucketLimit:              bucketLimit,
				maxSchema:                maxSchema,
				labelLimits:              labelLimits,
				honorLabels:              honorLabels,
				honorTimestamps:          honorTimestamps,
				enableCompression:        enableCompression,
				trackTimestampsStaleness: trackTimestampsStaleness,
				mrc:                      mrc,
				interval:                 interval,
				timeout:                  timeout,
				scrapeClassicHistograms:  scrapeClassicHistograms,
<<<<<<< HEAD
				convertClassicHistograms: convertClassicHistograms,
=======
				validationScheme:         validationScheme,
>>>>>>> 5d8f0ef0
			})
			if err != nil {
				l.setForcedError(err)
			}
			l.setScrapeFailureLogger(sp.scrapeFailureLogger)

			sp.activeTargets[hash] = t
			sp.loops[hash] = l

			uniqueLoops[hash] = l
		} else {
			// This might be a duplicated target.
			if _, ok := uniqueLoops[hash]; !ok {
				uniqueLoops[hash] = nil
			}
			// Need to keep the most updated labels information
			// for displaying it in the Service Discovery web page.
			sp.activeTargets[hash].SetDiscoveredLabels(t.DiscoveredLabels())
		}
	}

	var wg sync.WaitGroup

	// Stop and remove old targets and scraper loops.
	for hash := range sp.activeTargets {
		if _, ok := uniqueLoops[hash]; !ok {
			wg.Add(1)
			go func(l loop) {
				l.stop()
				wg.Done()
			}(sp.loops[hash])

			delete(sp.loops, hash)
			delete(sp.activeTargets, hash)
		}
	}

	sp.targetMtx.Unlock()

	sp.metrics.targetScrapePoolTargetsAdded.WithLabelValues(sp.config.JobName).Set(float64(len(uniqueLoops)))
	forcedErr := sp.refreshTargetLimitErr()
	for _, l := range sp.loops {
		l.setForcedError(forcedErr)
	}
	for _, l := range uniqueLoops {
		if l != nil {
			go l.run(nil)
		}
	}
	// Wait for all potentially stopped scrapers to terminate.
	// This covers the case of flapping targets. If the server is under high load, a new scraper
	// may be active and tries to insert. The old scraper that didn't terminate yet could still
	// be inserting a previous sample set.
	wg.Wait()
}

// refreshTargetLimitErr returns an error that can be passed to the scrape loops
// if the number of targets exceeds the configured limit.
func (sp *scrapePool) refreshTargetLimitErr() error {
	if sp.config == nil || sp.config.TargetLimit == 0 {
		return nil
	}
	if l := len(sp.activeTargets); l > int(sp.config.TargetLimit) {
		sp.metrics.targetScrapePoolExceededTargetLimit.Inc()
		return fmt.Errorf("target_limit exceeded (number of targets: %d, limit: %d)", l, sp.config.TargetLimit)
	}
	return nil
}

func verifyLabelLimits(lset labels.Labels, limits *labelLimits) error {
	if limits == nil {
		return nil
	}

	met := lset.Get(labels.MetricName)
	if limits.labelLimit > 0 {
		nbLabels := lset.Len()
		if nbLabels > limits.labelLimit {
			return fmt.Errorf("label_limit exceeded (metric: %.50s, number of labels: %d, limit: %d)", met, nbLabels, limits.labelLimit)
		}
	}

	if limits.labelNameLengthLimit == 0 && limits.labelValueLengthLimit == 0 {
		return nil
	}

	return lset.Validate(func(l labels.Label) error {
		if limits.labelNameLengthLimit > 0 {
			nameLength := len(l.Name)
			if nameLength > limits.labelNameLengthLimit {
				return fmt.Errorf("label_name_length_limit exceeded (metric: %.50s, label name: %.50s, length: %d, limit: %d)", met, l.Name, nameLength, limits.labelNameLengthLimit)
			}
		}

		if limits.labelValueLengthLimit > 0 {
			valueLength := len(l.Value)
			if valueLength > limits.labelValueLengthLimit {
				return fmt.Errorf("label_value_length_limit exceeded (metric: %.50s, label name: %.50s, value: %.50q, length: %d, limit: %d)", met, l.Name, l.Value, valueLength, limits.labelValueLengthLimit)
			}
		}
		return nil
	})
}

func mutateSampleLabels(lset labels.Labels, target *Target, honor bool, rc []*relabel.Config) labels.Labels {
	lb := labels.NewBuilder(lset)

	if honor {
		target.LabelsRange(func(l labels.Label) {
			if !lset.Has(l.Name) {
				lb.Set(l.Name, l.Value)
			}
		})
	} else {
		var conflictingExposedLabels []labels.Label
		target.LabelsRange(func(l labels.Label) {
			existingValue := lset.Get(l.Name)
			if existingValue != "" {
				conflictingExposedLabels = append(conflictingExposedLabels, labels.Label{Name: l.Name, Value: existingValue})
			}
			// It is now safe to set the target label.
			lb.Set(l.Name, l.Value)
		})

		if len(conflictingExposedLabels) > 0 {
			resolveConflictingExposedLabels(lb, conflictingExposedLabels)
		}
	}

	res := lb.Labels()

	if len(rc) > 0 {
		res, _ = relabel.Process(res, rc...)
	}

	return res
}

func resolveConflictingExposedLabels(lb *labels.Builder, conflictingExposedLabels []labels.Label) {
	slices.SortStableFunc(conflictingExposedLabels, func(a, b labels.Label) int {
		return len(a.Name) - len(b.Name)
	})

	for _, l := range conflictingExposedLabels {
		newName := l.Name
		for {
			newName = model.ExportedLabelPrefix + newName
			if lb.Get(newName) == "" {
				lb.Set(newName, l.Value)
				break
			}
		}
	}
}

func mutateReportSampleLabels(lset labels.Labels, target *Target) labels.Labels {
	lb := labels.NewBuilder(lset)

	target.LabelsRange(func(l labels.Label) {
		lb.Set(model.ExportedLabelPrefix+l.Name, lset.Get(l.Name))
		lb.Set(l.Name, l.Value)
	})

	return lb.Labels()
}

// appender returns an appender for ingested samples from the target.
func appender(app storage.Appender, sampleLimit, bucketLimit int, maxSchema int32) storage.Appender {
	app = &timeLimitAppender{
		Appender: app,
		maxTime:  timestamp.FromTime(time.Now().Add(maxAheadTime)),
	}

	// The sampleLimit is applied after metrics are potentially dropped via relabeling.
	if sampleLimit > 0 {
		app = &limitAppender{
			Appender: app,
			limit:    sampleLimit,
		}
	}

	if bucketLimit > 0 {
		app = &bucketLimitAppender{
			Appender: app,
			limit:    bucketLimit,
		}
	}

	if maxSchema < histogram.ExponentialSchemaMax {
		app = &maxSchemaAppender{
			Appender:  app,
			maxSchema: maxSchema,
		}
	}

	return app
}

// A scraper retrieves samples and accepts a status report at the end.
type scraper interface {
	scrape(ctx context.Context) (*http.Response, error)
	readResponse(ctx context.Context, resp *http.Response, w io.Writer) (string, error)
	Report(start time.Time, dur time.Duration, err error)
	offset(interval time.Duration, offsetSeed uint64) time.Duration
}

// targetScraper implements the scraper interface for a target.
type targetScraper struct {
	*Target

	client  *http.Client
	req     *http.Request
	timeout time.Duration

	gzipr *gzip.Reader
	buf   *bufio.Reader

	bodySizeLimit        int64
	acceptHeader         string
	acceptEncodingHeader string

	metrics *scrapeMetrics
}

var errBodySizeLimit = errors.New("body size limit exceeded")

// acceptHeader transforms preference from the options into specific header values as
// https://www.rfc-editor.org/rfc/rfc9110.html#name-accept defines.
// No validation is here, we expect scrape protocols to be validated already.
func acceptHeader(sps []config.ScrapeProtocol, scheme model.ValidationScheme) string {
	var vals []string
	weight := len(config.ScrapeProtocolsHeaders) + 1
	for _, sp := range sps {
		val := config.ScrapeProtocolsHeaders[sp]
		if scheme == model.UTF8Validation {
			val += ";" + config.UTF8NamesHeader
		}
		val += fmt.Sprintf(";q=0.%d", weight)
		vals = append(vals, val)
		weight--
	}
	// Default match anything.
	vals = append(vals, fmt.Sprintf("*/*;q=0.%d", weight))
	return strings.Join(vals, ",")
}

func acceptEncodingHeader(enableCompression bool) string {
	if enableCompression {
		return "gzip"
	}
	return "identity"
}

var UserAgent = fmt.Sprintf("Prometheus/%s", version.Version)

func (s *targetScraper) scrape(ctx context.Context) (*http.Response, error) {
	if s.req == nil {
		req, err := http.NewRequest(http.MethodGet, s.URL().String(), nil)
		if err != nil {
			return nil, err
		}
		req.Header.Add("Accept", s.acceptHeader)
		req.Header.Add("Accept-Encoding", s.acceptEncodingHeader)
		req.Header.Set("User-Agent", UserAgent)
		req.Header.Set("X-Prometheus-Scrape-Timeout-Seconds", strconv.FormatFloat(s.timeout.Seconds(), 'f', -1, 64))

		s.req = req
	}

	return s.client.Do(s.req.WithContext(ctx))
}

func (s *targetScraper) readResponse(ctx context.Context, resp *http.Response, w io.Writer) (string, error) {
	defer func() {
		io.Copy(io.Discard, resp.Body)
		resp.Body.Close()
	}()

	if resp.StatusCode != http.StatusOK {
		return "", fmt.Errorf("server returned HTTP status %s", resp.Status)
	}

	if s.bodySizeLimit <= 0 {
		s.bodySizeLimit = math.MaxInt64
	}
	if resp.Header.Get("Content-Encoding") != "gzip" {
		n, err := io.Copy(w, io.LimitReader(resp.Body, s.bodySizeLimit))
		if err != nil {
			return "", err
		}
		if n >= s.bodySizeLimit {
			s.metrics.targetScrapeExceededBodySizeLimit.Inc()
			return "", errBodySizeLimit
		}
		return resp.Header.Get("Content-Type"), nil
	}

	if s.gzipr == nil {
		s.buf = bufio.NewReader(resp.Body)
		var err error
		s.gzipr, err = gzip.NewReader(s.buf)
		if err != nil {
			return "", err
		}
	} else {
		s.buf.Reset(resp.Body)
		if err := s.gzipr.Reset(s.buf); err != nil {
			return "", err
		}
	}

	n, err := io.Copy(w, io.LimitReader(s.gzipr, s.bodySizeLimit))
	s.gzipr.Close()
	if err != nil {
		return "", err
	}
	if n >= s.bodySizeLimit {
		s.metrics.targetScrapeExceededBodySizeLimit.Inc()
		return "", errBodySizeLimit
	}
	return resp.Header.Get("Content-Type"), nil
}

// A loop can run and be stopped again. It must not be reused after it was stopped.
type loop interface {
	run(errc chan<- error)
	setForcedError(err error)
	setScrapeFailureLogger(log.Logger)
	stop()
	getCache() *scrapeCache
	disableEndOfRunStalenessMarkers()
}

type cacheEntry struct {
	ref      storage.SeriesRef
	lastIter uint64
	hash     uint64
	lset     labels.Labels
}

type scrapeLoop struct {
	scraper                  scraper
	l                        log.Logger
	scrapeFailureLogger      log.Logger
	scrapeFailureLoggerMtx   sync.RWMutex
	cache                    *scrapeCache
	lastScrapeSize           int
	buffers                  *pool.Pool
	offsetSeed               uint64
	honorTimestamps          bool
	trackTimestampsStaleness bool
	enableCompression        bool
	forcedErr                error
	forcedErrMtx             sync.Mutex
	sampleLimit              int
	bucketLimit              int
	maxSchema                int32
	labelLimits              *labelLimits
	interval                 time.Duration
	timeout                  time.Duration
	scrapeClassicHistograms  bool
<<<<<<< HEAD
	convertClassicHistograms bool
=======
	validationScheme         model.ValidationScheme
>>>>>>> 5d8f0ef0

	// Feature flagged options.
	enableNativeHistogramIngestion bool
	enableCTZeroIngestion          bool

	appender            func(ctx context.Context) storage.Appender
	symbolTable         *labels.SymbolTable
	sampleMutator       labelsMutator
	reportSampleMutator labelsMutator

	parentCtx   context.Context
	appenderCtx context.Context
	ctx         context.Context
	cancel      func()
	stopped     chan struct{}

	disabledEndOfRunStalenessMarkers bool

	reportExtraMetrics  bool
	appendMetadataToWAL bool

	metrics *scrapeMetrics

	skipOffsetting bool // For testability.
}

// scrapeCache tracks mappings of exposed metric strings to label sets and
// storage references. Additionally, it tracks staleness of series between
// scrapes.
type scrapeCache struct {
	iter uint64 // Current scrape iteration.

	// How many series and metadata entries there were at the last success.
	successfulCount int

	// Parsed string to an entry with information about the actual label set
	// and its storage reference.
	series map[string]*cacheEntry

	// Cache of dropped metric strings and their iteration. The iteration must
	// be a pointer so we can update it.
	droppedSeries map[string]*uint64

	// seriesCur and seriesPrev store the labels of series that were seen
	// in the current and previous scrape.
	// We hold two maps and swap them out to save allocations.
	seriesCur  map[uint64]labels.Labels
	seriesPrev map[uint64]labels.Labels

	metaMtx  sync.Mutex
	metadata map[string]*metaEntry

	metrics *scrapeMetrics
}

// metaEntry holds meta information about a metric.
type metaEntry struct {
	metadata.Metadata

	lastIter       uint64 // Last scrape iteration the entry was observed at.
	lastIterChange uint64 // Last scrape iteration the entry was changed at.
}

func (m *metaEntry) size() int {
	// The attribute lastIter although part of the struct it is not metadata.
	return len(m.Help) + len(m.Unit) + len(m.Type)
}

func newScrapeCache(metrics *scrapeMetrics) *scrapeCache {
	return &scrapeCache{
		series:        map[string]*cacheEntry{},
		droppedSeries: map[string]*uint64{},
		seriesCur:     map[uint64]labels.Labels{},
		seriesPrev:    map[uint64]labels.Labels{},
		metadata:      map[string]*metaEntry{},
		metrics:       metrics,
	}
}

func (c *scrapeCache) iterDone(flushCache bool) {
	c.metaMtx.Lock()
	count := len(c.series) + len(c.droppedSeries) + len(c.metadata)
	c.metaMtx.Unlock()

	switch {
	case flushCache:
		c.successfulCount = count
	case count > c.successfulCount*2+1000:
		// If a target had varying labels in scrapes that ultimately failed,
		// the caches would grow indefinitely. Force a flush when this happens.
		// We use the heuristic that this is a doubling of the cache size
		// since the last scrape, and allow an additional 1000 in case
		// initial scrapes all fail.
		flushCache = true
		c.metrics.targetScrapeCacheFlushForced.Inc()
	}

	if flushCache {
		// All caches may grow over time through series churn
		// or multiple string representations of the same metric. Clean up entries
		// that haven't appeared in the last scrape.
		for s, e := range c.series {
			if c.iter != e.lastIter {
				delete(c.series, s)
			}
		}
		for s, iter := range c.droppedSeries {
			if c.iter != *iter {
				delete(c.droppedSeries, s)
			}
		}
		c.metaMtx.Lock()
		for m, e := range c.metadata {
			// Keep metadata around for 10 scrapes after its metric disappeared.
			if c.iter-e.lastIter > 10 {
				delete(c.metadata, m)
			}
		}
		c.metaMtx.Unlock()

		c.iter++
	}

	// Swap current and previous series.
	c.seriesPrev, c.seriesCur = c.seriesCur, c.seriesPrev

	// We have to delete every single key in the map.
	for k := range c.seriesCur {
		delete(c.seriesCur, k)
	}
}

func (c *scrapeCache) get(met []byte) (*cacheEntry, bool, bool) {
	e, ok := c.series[string(met)]
	if !ok {
		return nil, false, false
	}
	alreadyScraped := e.lastIter == c.iter
	e.lastIter = c.iter
	return e, true, alreadyScraped
}

func (c *scrapeCache) addRef(met []byte, ref storage.SeriesRef, lset labels.Labels, hash uint64) {
	if ref == 0 {
		return
	}
	c.series[string(met)] = &cacheEntry{ref: ref, lastIter: c.iter, lset: lset, hash: hash}
}

func (c *scrapeCache) addDropped(met []byte) {
	iter := c.iter
	c.droppedSeries[string(met)] = &iter
}

func (c *scrapeCache) getDropped(met []byte) bool {
	iterp, ok := c.droppedSeries[string(met)]
	if ok {
		*iterp = c.iter
	}
	return ok
}

func (c *scrapeCache) trackStaleness(hash uint64, lset labels.Labels) {
	c.seriesCur[hash] = lset
}

func (c *scrapeCache) forEachStale(f func(labels.Labels) bool) {
	for h, lset := range c.seriesPrev {
		if _, ok := c.seriesCur[h]; !ok {
			if !f(lset) {
				break
			}
		}
	}
}

func (c *scrapeCache) setType(metric []byte, t model.MetricType) {
	c.metaMtx.Lock()

	e, ok := c.metadata[string(metric)]
	if !ok {
		e = &metaEntry{Metadata: metadata.Metadata{Type: model.MetricTypeUnknown}}
		c.metadata[string(metric)] = e
	}
	if e.Type != t {
		e.Type = t
		e.lastIterChange = c.iter
	}
	e.lastIter = c.iter

	c.metaMtx.Unlock()
}

func (c *scrapeCache) setHelp(metric, help []byte) {
	c.metaMtx.Lock()

	e, ok := c.metadata[string(metric)]
	if !ok {
		e = &metaEntry{Metadata: metadata.Metadata{Type: model.MetricTypeUnknown}}
		c.metadata[string(metric)] = e
	}
	if e.Help != string(help) {
		e.Help = string(help)
		e.lastIterChange = c.iter
	}
	e.lastIter = c.iter

	c.metaMtx.Unlock()
}

func (c *scrapeCache) setUnit(metric, unit []byte) {
	c.metaMtx.Lock()

	e, ok := c.metadata[string(metric)]
	if !ok {
		e = &metaEntry{Metadata: metadata.Metadata{Type: model.MetricTypeUnknown}}
		c.metadata[string(metric)] = e
	}
	if e.Unit != string(unit) {
		e.Unit = string(unit)
		e.lastIterChange = c.iter
	}
	e.lastIter = c.iter

	c.metaMtx.Unlock()
}

func (c *scrapeCache) GetMetadata(metric string) (MetricMetadata, bool) {
	c.metaMtx.Lock()
	defer c.metaMtx.Unlock()

	m, ok := c.metadata[metric]
	if !ok {
		return MetricMetadata{}, false
	}
	return MetricMetadata{
		Metric: metric,
		Type:   m.Type,
		Help:   m.Help,
		Unit:   m.Unit,
	}, true
}

func (c *scrapeCache) ListMetadata() []MetricMetadata {
	c.metaMtx.Lock()
	defer c.metaMtx.Unlock()

	res := make([]MetricMetadata, 0, len(c.metadata))

	for m, e := range c.metadata {
		res = append(res, MetricMetadata{
			Metric: m,
			Type:   e.Type,
			Help:   e.Help,
			Unit:   e.Unit,
		})
	}
	return res
}

// MetadataSize returns the size of the metadata cache.
func (c *scrapeCache) SizeMetadata() (s int) {
	c.metaMtx.Lock()
	defer c.metaMtx.Unlock()
	for _, e := range c.metadata {
		s += e.size()
	}

	return s
}

// MetadataLen returns the number of metadata entries in the cache.
func (c *scrapeCache) LengthMetadata() int {
	c.metaMtx.Lock()
	defer c.metaMtx.Unlock()

	return len(c.metadata)
}

func newScrapeLoop(ctx context.Context,
	sc scraper,
	l log.Logger,
	buffers *pool.Pool,
	sampleMutator labelsMutator,
	reportSampleMutator labelsMutator,
	appender func(ctx context.Context) storage.Appender,
	cache *scrapeCache,
	symbolTable *labels.SymbolTable,
	offsetSeed uint64,
	honorTimestamps bool,
	trackTimestampsStaleness bool,
	enableCompression bool,
	sampleLimit int,
	bucketLimit int,
	maxSchema int32,
	labelLimits *labelLimits,
	interval time.Duration,
	timeout time.Duration,
	scrapeClassicHistograms bool,
	convertClassicHistograms bool,
	enableNativeHistogramIngestion bool,
	enableCTZeroIngestion bool,
	reportExtraMetrics bool,
	appendMetadataToWAL bool,
	target *Target,
	passMetadataInContext bool,
	metrics *scrapeMetrics,
	skipOffsetting bool,
	validationScheme model.ValidationScheme,
) *scrapeLoop {
	if l == nil {
		l = log.NewNopLogger()
	}
	if buffers == nil {
		buffers = pool.New(1e3, 1e6, 3, func(sz int) interface{} { return make([]byte, 0, sz) })
	}
	if cache == nil {
		cache = newScrapeCache(metrics)
	}

	appenderCtx := ctx

	if passMetadataInContext {
		// Store the cache and target in the context. This is then used by downstream OTel Collector
		// to lookup the metadata required to process the samples. Not used by Prometheus itself.
		// TODO(gouthamve) We're using a dedicated context because using the parentCtx caused a memory
		// leak. We should ideally fix the main leak. See: https://github.com/prometheus/prometheus/pull/10590
		appenderCtx = ContextWithMetricMetadataStore(appenderCtx, cache)
		appenderCtx = ContextWithTarget(appenderCtx, target)
	}

	sl := &scrapeLoop{
		scraper:                        sc,
		buffers:                        buffers,
		cache:                          cache,
		appender:                       appender,
		symbolTable:                    symbolTable,
		sampleMutator:                  sampleMutator,
		reportSampleMutator:            reportSampleMutator,
		stopped:                        make(chan struct{}),
		offsetSeed:                     offsetSeed,
		l:                              l,
		parentCtx:                      ctx,
		appenderCtx:                    appenderCtx,
		honorTimestamps:                honorTimestamps,
		trackTimestampsStaleness:       trackTimestampsStaleness,
		enableCompression:              enableCompression,
		sampleLimit:                    sampleLimit,
		bucketLimit:                    bucketLimit,
		maxSchema:                      maxSchema,
		labelLimits:                    labelLimits,
		interval:                       interval,
		timeout:                        timeout,
		scrapeClassicHistograms:        scrapeClassicHistograms,
		convertClassicHistograms:       convertClassicHistograms,
		enableNativeHistogramIngestion: enableNativeHistogramIngestion,
		enableCTZeroIngestion:          enableCTZeroIngestion,
		reportExtraMetrics:             reportExtraMetrics,
		appendMetadataToWAL:            appendMetadataToWAL,
		metrics:                        metrics,
		skipOffsetting:                 skipOffsetting,
		validationScheme:               validationScheme,
	}
	sl.ctx, sl.cancel = context.WithCancel(ctx)

	return sl
}

func (sl *scrapeLoop) setScrapeFailureLogger(l log.Logger) {
	sl.scrapeFailureLoggerMtx.Lock()
	defer sl.scrapeFailureLoggerMtx.Unlock()
	if ts, ok := sl.scraper.(fmt.Stringer); ok && l != nil {
		l = log.With(l, "target", ts.String())
	}
	sl.scrapeFailureLogger = l
}

func (sl *scrapeLoop) run(errc chan<- error) {
	if !sl.skipOffsetting {
		select {
		case <-time.After(sl.scraper.offset(sl.interval, sl.offsetSeed)):
			// Continue after a scraping offset.
		case <-sl.ctx.Done():
			close(sl.stopped)
			return
		}
	}

	var last time.Time

	alignedScrapeTime := time.Now().Round(0)
	ticker := time.NewTicker(sl.interval)
	defer ticker.Stop()

mainLoop:
	for {
		select {
		case <-sl.parentCtx.Done():
			close(sl.stopped)
			return
		case <-sl.ctx.Done():
			break mainLoop
		default:
		}

		// Temporary workaround for a jitter in go timers that causes disk space
		// increase in TSDB.
		// See https://github.com/prometheus/prometheus/issues/7846
		// Calling Round ensures the time used is the wall clock, as otherwise .Sub
		// and .Add on time.Time behave differently (see time package docs).
		scrapeTime := time.Now().Round(0)
		if AlignScrapeTimestamps {
			// Tolerance is clamped to maximum 1% of the scrape interval.
			tolerance := min(sl.interval/100, ScrapeTimestampTolerance)
			// For some reason, a tick might have been skipped, in which case we
			// would call alignedScrapeTime.Add(interval) multiple times.
			for scrapeTime.Sub(alignedScrapeTime) >= sl.interval {
				alignedScrapeTime = alignedScrapeTime.Add(sl.interval)
			}
			// Align the scrape time if we are in the tolerance boundaries.
			if scrapeTime.Sub(alignedScrapeTime) <= tolerance {
				scrapeTime = alignedScrapeTime
			}
		}

		last = sl.scrapeAndReport(last, scrapeTime, errc)

		select {
		case <-sl.parentCtx.Done():
			close(sl.stopped)
			return
		case <-sl.ctx.Done():
			break mainLoop
		case <-ticker.C:
		}
	}

	close(sl.stopped)

	if !sl.disabledEndOfRunStalenessMarkers {
		sl.endOfRunStaleness(last, ticker, sl.interval)
	}
}

// scrapeAndReport performs a scrape and then appends the result to the storage
// together with reporting metrics, by using as few appenders as possible.
// In the happy scenario, a single appender is used.
// This function uses sl.appenderCtx instead of sl.ctx on purpose. A scrape should
// only be cancelled on shutdown, not on reloads.
func (sl *scrapeLoop) scrapeAndReport(last, appendTime time.Time, errc chan<- error) time.Time {
	start := time.Now()

	// Only record after the first scrape.
	if !last.IsZero() {
		sl.metrics.targetIntervalLength.WithLabelValues(sl.interval.String()).Observe(
			time.Since(last).Seconds(),
		)
	}

	var total, added, seriesAdded, bytesRead int
	var err, appErr, scrapeErr error

	app := sl.appender(sl.appenderCtx)
	defer func() {
		if err != nil {
			app.Rollback()
			return
		}
		err = app.Commit()
		if err != nil {
			level.Error(sl.l).Log("msg", "Scrape commit failed", "err", err)
		}
	}()

	defer func() {
		if err = sl.report(app, appendTime, time.Since(start), total, added, seriesAdded, bytesRead, scrapeErr); err != nil {
			level.Warn(sl.l).Log("msg", "Appending scrape report failed", "err", err)
		}
	}()

	if forcedErr := sl.getForcedError(); forcedErr != nil {
		scrapeErr = forcedErr
		// Add stale markers.
		if _, _, _, err := sl.append(app, []byte{}, "", appendTime); err != nil {
			app.Rollback()
			app = sl.appender(sl.appenderCtx)
			level.Warn(sl.l).Log("msg", "Append failed", "err", err)
		}
		if errc != nil {
			errc <- forcedErr
		}

		return start
	}

	var contentType string
	var resp *http.Response
	var b []byte
	var buf *bytes.Buffer
	scrapeCtx, cancel := context.WithTimeout(sl.parentCtx, sl.timeout)
	resp, scrapeErr = sl.scraper.scrape(scrapeCtx)
	if scrapeErr == nil {
		b = sl.buffers.Get(sl.lastScrapeSize).([]byte)
		defer sl.buffers.Put(b)
		buf = bytes.NewBuffer(b)
		contentType, scrapeErr = sl.scraper.readResponse(scrapeCtx, resp, buf)
	}
	cancel()

	if scrapeErr == nil {
		b = buf.Bytes()
		// NOTE: There were issues with misbehaving clients in the past
		// that occasionally returned empty results. We don't want those
		// to falsely reset our buffer size.
		if len(b) > 0 {
			sl.lastScrapeSize = len(b)
		}
		bytesRead = len(b)
	} else {
		level.Debug(sl.l).Log("msg", "Scrape failed", "err", scrapeErr)
		sl.scrapeFailureLoggerMtx.RLock()
		if sl.scrapeFailureLogger != nil {
			sl.scrapeFailureLogger.Log("err", scrapeErr)
		}
		sl.scrapeFailureLoggerMtx.RUnlock()
		if errc != nil {
			errc <- scrapeErr
		}
		if errors.Is(scrapeErr, errBodySizeLimit) {
			bytesRead = -1
		}
	}

	// A failed scrape is the same as an empty scrape,
	// we still call sl.append to trigger stale markers.
	total, added, seriesAdded, appErr = sl.append(app, b, contentType, appendTime)
	if appErr != nil {
		app.Rollback()
		app = sl.appender(sl.appenderCtx)
		level.Debug(sl.l).Log("msg", "Append failed", "err", appErr)
		// The append failed, probably due to a parse error or sample limit.
		// Call sl.append again with an empty scrape to trigger stale markers.
		if _, _, _, err := sl.append(app, []byte{}, "", appendTime); err != nil {
			app.Rollback()
			app = sl.appender(sl.appenderCtx)
			level.Warn(sl.l).Log("msg", "Append failed", "err", err)
		}
	}

	if scrapeErr == nil {
		scrapeErr = appErr
	}

	return start
}

func (sl *scrapeLoop) setForcedError(err error) {
	sl.forcedErrMtx.Lock()
	defer sl.forcedErrMtx.Unlock()
	sl.forcedErr = err
}

func (sl *scrapeLoop) getForcedError() error {
	sl.forcedErrMtx.Lock()
	defer sl.forcedErrMtx.Unlock()
	return sl.forcedErr
}

func (sl *scrapeLoop) endOfRunStaleness(last time.Time, ticker *time.Ticker, interval time.Duration) {
	// Scraping has stopped. We want to write stale markers but
	// the target may be recreated, so we wait just over 2 scrape intervals
	// before creating them.
	// If the context is canceled, we presume the server is shutting down
	// and will restart where is was. We do not attempt to write stale markers
	// in this case.

	if last.IsZero() {
		// There never was a scrape, so there will be no stale markers.
		return
	}

	// Wait for when the next scrape would have been, record its timestamp.
	var staleTime time.Time
	select {
	case <-sl.parentCtx.Done():
		return
	case <-ticker.C:
		staleTime = time.Now()
	}

	// Wait for when the next scrape would have been, if the target was recreated
	// samples should have been ingested by now.
	select {
	case <-sl.parentCtx.Done():
		return
	case <-ticker.C:
	}

	// Wait for an extra 10% of the interval, just to be safe.
	select {
	case <-sl.parentCtx.Done():
		return
	case <-time.After(interval / 10):
	}

	// Call sl.append again with an empty scrape to trigger stale markers.
	// If the target has since been recreated and scraped, the
	// stale markers will be out of order and ignored.
	// sl.context would have been cancelled, hence using sl.appenderCtx.
	app := sl.appender(sl.appenderCtx)
	var err error
	defer func() {
		if err != nil {
			app.Rollback()
			return
		}
		err = app.Commit()
		if err != nil {
			level.Warn(sl.l).Log("msg", "Stale commit failed", "err", err)
		}
	}()
	if _, _, _, err = sl.append(app, []byte{}, "", staleTime); err != nil {
		app.Rollback()
		app = sl.appender(sl.appenderCtx)
		level.Warn(sl.l).Log("msg", "Stale append failed", "err", err)
	}
	if err = sl.reportStale(app, staleTime); err != nil {
		level.Warn(sl.l).Log("msg", "Stale report failed", "err", err)
	}
}

// Stop the scraping. May still write data and stale markers after it has
// returned. Cancel the context to stop all writes.
func (sl *scrapeLoop) stop() {
	sl.cancel()
	<-sl.stopped
}

func (sl *scrapeLoop) disableEndOfRunStalenessMarkers() {
	sl.disabledEndOfRunStalenessMarkers = true
}

func (sl *scrapeLoop) getCache() *scrapeCache {
	return sl.cache
}

type appendErrors struct {
	numOutOfOrder         int
	numDuplicates         int
	numOutOfBounds        int
	numExemplarOutOfOrder int
}

func (sl *scrapeLoop) append(app storage.Appender, b []byte, contentType string, ts time.Time) (total, added, seriesAdded int, err error) {
	p, err := textparse.New(b, contentType, sl.scrapeClassicHistograms, sl.symbolTable)
	if sl.convertClassicHistograms {
		p = textparse.NewNHCBParser(p, sl.scrapeClassicHistograms)
	}
	if err != nil {
		level.Debug(sl.l).Log(
			"msg", "Invalid content type on scrape, using prometheus parser as fallback.",
			"content_type", contentType,
			"err", err,
		)
	}

	var (
		defTime         = timestamp.FromTime(ts)
		appErrs         = appendErrors{}
		sampleLimitErr  error
		bucketLimitErr  error
		lset            labels.Labels     // escapes to heap so hoisted out of loop
		e               exemplar.Exemplar // escapes to heap so hoisted out of loop
		meta            metadata.Metadata
		metadataChanged bool
	)

	exemplars := make([]exemplar.Exemplar, 1)

	// updateMetadata updates the current iteration's metadata object and the
	// metadataChanged value if we have metadata in the scrape cache AND the
	// labelset is for a new series or the metadata for this series has just
	// changed. It returns a boolean based on whether the metadata was updated.
	updateMetadata := func(lset labels.Labels, isNewSeries bool) bool {
		if !sl.appendMetadataToWAL {
			return false
		}

		sl.cache.metaMtx.Lock()
		defer sl.cache.metaMtx.Unlock()
		metaEntry, metaOk := sl.cache.metadata[lset.Get(labels.MetricName)]
		if metaOk && (isNewSeries || metaEntry.lastIterChange == sl.cache.iter) {
			metadataChanged = true
			meta.Type = metaEntry.Type
			meta.Unit = metaEntry.Unit
			meta.Help = metaEntry.Help
			return true
		}
		return false
	}

	// Take an appender with limits.
	app = appender(app, sl.sampleLimit, sl.bucketLimit, sl.maxSchema)

	defer func() {
		if err != nil {
			return
		}
		// Only perform cache cleaning if the scrape was not empty.
		// An empty scrape (usually) is used to indicate a failed scrape.
		sl.cache.iterDone(len(b) > 0)
	}()

loop:
	for {
		var (
			et                       textparse.Entry
			sampleAdded, isHistogram bool
			met                      []byte
			parsedTimestamp          *int64
			val                      float64
			h                        *histogram.Histogram
			fh                       *histogram.FloatHistogram
		)
		if et, err = p.Next(); err != nil {
			if errors.Is(err, io.EOF) {
				err = nil
			}
			break
		}
		switch et {
		case textparse.EntryType:
			sl.cache.setType(p.Type())
			continue
		case textparse.EntryHelp:
			sl.cache.setHelp(p.Help())
			continue
		case textparse.EntryUnit:
			sl.cache.setUnit(p.Unit())
			continue
		case textparse.EntryComment:
			continue
		case textparse.EntryHistogram:
			isHistogram = true
		default:
		}
		total++

		t := defTime
		if isHistogram {
			met, parsedTimestamp, h, fh = p.Histogram()
		} else {
			met, parsedTimestamp, val = p.Series()
		}
		if !sl.honorTimestamps {
			parsedTimestamp = nil
		}
		if parsedTimestamp != nil {
			t = *parsedTimestamp
		}

		// Zero metadata out for current iteration until it's resolved.
		meta = metadata.Metadata{}
		metadataChanged = false

		if sl.cache.getDropped(met) {
			continue
		}
		ce, ok, seriesAlreadyScraped := sl.cache.get(met)
		var (
			ref  storage.SeriesRef
			hash uint64
		)

		if ok {
			ref = ce.ref
			lset = ce.lset
			hash = ce.hash

			// Update metadata only if it changed in the current iteration.
			updateMetadata(lset, false)
		} else {
			p.Metric(&lset)
			hash = lset.Hash()

			// Hash label set as it is seen local to the target. Then add target labels
			// and relabeling and store the final label set.
			lset = sl.sampleMutator(lset)

			// The label set may be set to empty to indicate dropping.
			if lset.IsEmpty() {
				sl.cache.addDropped(met)
				continue
			}

			if !lset.Has(labels.MetricName) {
				err = errNameLabelMandatory
				break loop
			}
			if !lset.IsValid(sl.validationScheme) {
				err = fmt.Errorf("invalid metric name or label names: %s", lset.String())
				break loop
			}

			// If any label limits is exceeded the scrape should fail.
			if err = verifyLabelLimits(lset, sl.labelLimits); err != nil {
				sl.metrics.targetScrapePoolExceededLabelLimits.Inc()
				break loop
			}

			// Append metadata for new series if they were present.
			updateMetadata(lset, true)
		}

		if seriesAlreadyScraped && parsedTimestamp == nil {
			err = storage.ErrDuplicateSampleForTimestamp
		} else {
			if sl.enableCTZeroIngestion {
				if ctMs := p.CreatedTimestamp(); ctMs != nil {
					ref, err = app.AppendCTZeroSample(ref, lset, t, *ctMs)
					if err != nil && !errors.Is(err, storage.ErrOutOfOrderCT) { // OOO is a common case, ignoring completely for now.
						// CT is an experimental feature. For now, we don't need to fail the
						// scrape on errors updating the created timestamp, log debug.
						level.Debug(sl.l).Log("msg", "Error when appending CT in scrape loop", "series", string(met), "ct", *ctMs, "t", t, "err", err)
					}
				}
			}

			if isHistogram && sl.enableNativeHistogramIngestion {
				if h != nil {
					ref, err = app.AppendHistogram(ref, lset, t, h, nil)
				} else {
					ref, err = app.AppendHistogram(ref, lset, t, nil, fh)
				}
			} else {
				ref, err = app.Append(ref, lset, t, val)
			}
		}

		if err == nil {
			if (parsedTimestamp == nil || sl.trackTimestampsStaleness) && ce != nil {
				sl.cache.trackStaleness(ce.hash, ce.lset)
			}
		}

		sampleAdded, err = sl.checkAddError(met, err, &sampleLimitErr, &bucketLimitErr, &appErrs)
		if err != nil {
			if !errors.Is(err, storage.ErrNotFound) {
				level.Debug(sl.l).Log("msg", "Unexpected error", "series", string(met), "err", err)
			}
			break loop
		}

		if !ok {
			if parsedTimestamp == nil || sl.trackTimestampsStaleness {
				// Bypass staleness logic if there is an explicit timestamp.
				sl.cache.trackStaleness(hash, lset)
			}
			sl.cache.addRef(met, ref, lset, hash)
			if sampleAdded && sampleLimitErr == nil && bucketLimitErr == nil {
				seriesAdded++
			}
		}

		// Increment added even if there's an error so we correctly report the
		// number of samples remaining after relabeling.
		// We still report duplicated samples here since this number should be the exact number
		// of time series exposed on a scrape after relabelling.
		added++
		exemplars = exemplars[:0] // Reset and reuse the exemplar slice.
		for hasExemplar := p.Exemplar(&e); hasExemplar; hasExemplar = p.Exemplar(&e) {
			if !e.HasTs {
				if isHistogram {
					// We drop exemplars for native histograms if they don't have a timestamp.
					// Missing timestamps are deliberately not supported as we want to start
					// enforcing timestamps for exemplars as otherwise proper deduplication
					// is inefficient and purely based on heuristics: we cannot distinguish
					// between repeated exemplars and new instances with the same values.
					// This is done silently without logs as it is not an error but out of spec.
					// This does not affect classic histograms so that behaviour is unchanged.
					e = exemplar.Exemplar{} // Reset for next time round loop.
					continue
				}
				e.Ts = t
			}
			exemplars = append(exemplars, e)
			e = exemplar.Exemplar{} // Reset for next time round loop.
		}
		// Sort so that checking for duplicates / out of order is more efficient during validation.
		slices.SortFunc(exemplars, exemplar.Compare)
		outOfOrderExemplars := 0
		for _, e := range exemplars {
			_, exemplarErr := app.AppendExemplar(ref, lset, e)
			switch {
			case exemplarErr == nil:
				// Do nothing.
			case errors.Is(exemplarErr, storage.ErrOutOfOrderExemplar):
				outOfOrderExemplars++
			default:
				// Since exemplar storage is still experimental, we don't fail the scrape on ingestion errors.
				level.Debug(sl.l).Log("msg", "Error while adding exemplar in AddExemplar", "exemplar", fmt.Sprintf("%+v", e), "err", exemplarErr)
			}
		}
		if outOfOrderExemplars > 0 && outOfOrderExemplars == len(exemplars) {
			// Only report out of order exemplars if all are out of order, otherwise this was a partial update
			// to some existing set of exemplars.
			appErrs.numExemplarOutOfOrder += outOfOrderExemplars
			level.Debug(sl.l).Log("msg", "Out of order exemplars", "count", outOfOrderExemplars, "latest", fmt.Sprintf("%+v", exemplars[len(exemplars)-1]))
			sl.metrics.targetScrapeExemplarOutOfOrder.Add(float64(outOfOrderExemplars))
		}

		if sl.appendMetadataToWAL && metadataChanged {
			if _, merr := app.UpdateMetadata(ref, lset, meta); merr != nil {
				// No need to fail the scrape on errors appending metadata.
				level.Debug(sl.l).Log("msg", "Error when appending metadata in scrape loop", "ref", fmt.Sprintf("%d", ref), "metadata", fmt.Sprintf("%+v", meta), "err", merr)
			}
		}
	}
	if sampleLimitErr != nil {
		if err == nil {
			err = sampleLimitErr
		}
		// We only want to increment this once per scrape, so this is Inc'd outside the loop.
		sl.metrics.targetScrapeSampleLimit.Inc()
	}
	if bucketLimitErr != nil {
		if err == nil {
			err = bucketLimitErr // If sample limit is hit, that error takes precedence.
		}
		// We only want to increment this once per scrape, so this is Inc'd outside the loop.
		sl.metrics.targetScrapeNativeHistogramBucketLimit.Inc()
	}
	if appErrs.numOutOfOrder > 0 {
		level.Warn(sl.l).Log("msg", "Error on ingesting out-of-order samples", "num_dropped", appErrs.numOutOfOrder)
	}
	if appErrs.numDuplicates > 0 {
		level.Warn(sl.l).Log("msg", "Error on ingesting samples with different value but same timestamp", "num_dropped", appErrs.numDuplicates)
	}
	if appErrs.numOutOfBounds > 0 {
		level.Warn(sl.l).Log("msg", "Error on ingesting samples that are too old or are too far into the future", "num_dropped", appErrs.numOutOfBounds)
	}
	if appErrs.numExemplarOutOfOrder > 0 {
		level.Warn(sl.l).Log("msg", "Error on ingesting out-of-order exemplars", "num_dropped", appErrs.numExemplarOutOfOrder)
	}
	if err == nil {
		sl.cache.forEachStale(func(lset labels.Labels) bool {
			// Series no longer exposed, mark it stale.
			_, err = app.Append(0, lset, defTime, math.Float64frombits(value.StaleNaN))
			switch {
			case errors.Is(err, storage.ErrOutOfOrderSample), errors.Is(err, storage.ErrDuplicateSampleForTimestamp):
				// Do not count these in logging, as this is expected if a target
				// goes away and comes back again with a new scrape loop.
				err = nil
			}
			return err == nil
		})
	}
	return
}

// Adds samples to the appender, checking the error, and then returns the # of samples added,
// whether the caller should continue to process more samples, and any sample or bucket limit errors.
func (sl *scrapeLoop) checkAddError(met []byte, err error, sampleLimitErr, bucketLimitErr *error, appErrs *appendErrors) (bool, error) {
	switch {
	case err == nil:
		return true, nil
	case errors.Is(err, storage.ErrNotFound):
		return false, storage.ErrNotFound
	case errors.Is(err, storage.ErrOutOfOrderSample):
		appErrs.numOutOfOrder++
		level.Debug(sl.l).Log("msg", "Out of order sample", "series", string(met))
		sl.metrics.targetScrapeSampleOutOfOrder.Inc()
		return false, nil
	case errors.Is(err, storage.ErrDuplicateSampleForTimestamp):
		appErrs.numDuplicates++
		level.Debug(sl.l).Log("msg", "Duplicate sample for timestamp", "series", string(met))
		sl.metrics.targetScrapeSampleDuplicate.Inc()
		return false, nil
	case errors.Is(err, storage.ErrOutOfBounds):
		appErrs.numOutOfBounds++
		level.Debug(sl.l).Log("msg", "Out of bounds metric", "series", string(met))
		sl.metrics.targetScrapeSampleOutOfBounds.Inc()
		return false, nil
	case errors.Is(err, errSampleLimit):
		// Keep on parsing output if we hit the limit, so we report the correct
		// total number of samples scraped.
		*sampleLimitErr = err
		return false, nil
	case errors.Is(err, errBucketLimit):
		// Keep on parsing output if we hit the limit, so we report the correct
		// total number of samples scraped.
		*bucketLimitErr = err
		return false, nil
	default:
		return false, err
	}
}

// The constants are suffixed with the invalid \xff unicode rune to avoid collisions
// with scraped metrics in the cache.
var (
	scrapeHealthMetricName        = []byte("up" + "\xff")
	scrapeDurationMetricName      = []byte("scrape_duration_seconds" + "\xff")
	scrapeSamplesMetricName       = []byte("scrape_samples_scraped" + "\xff")
	samplesPostRelabelMetricName  = []byte("scrape_samples_post_metric_relabeling" + "\xff")
	scrapeSeriesAddedMetricName   = []byte("scrape_series_added" + "\xff")
	scrapeTimeoutMetricName       = []byte("scrape_timeout_seconds" + "\xff")
	scrapeSampleLimitMetricName   = []byte("scrape_sample_limit" + "\xff")
	scrapeBodySizeBytesMetricName = []byte("scrape_body_size_bytes" + "\xff")
)

func (sl *scrapeLoop) report(app storage.Appender, start time.Time, duration time.Duration, scraped, added, seriesAdded, bytes int, scrapeErr error) (err error) {
	sl.scraper.Report(start, duration, scrapeErr)

	ts := timestamp.FromTime(start)

	var health float64
	if scrapeErr == nil {
		health = 1
	}
	b := labels.NewBuilderWithSymbolTable(sl.symbolTable)

	if err = sl.addReportSample(app, scrapeHealthMetricName, ts, health, b); err != nil {
		return
	}
	if err = sl.addReportSample(app, scrapeDurationMetricName, ts, duration.Seconds(), b); err != nil {
		return
	}
	if err = sl.addReportSample(app, scrapeSamplesMetricName, ts, float64(scraped), b); err != nil {
		return
	}
	if err = sl.addReportSample(app, samplesPostRelabelMetricName, ts, float64(added), b); err != nil {
		return
	}
	if err = sl.addReportSample(app, scrapeSeriesAddedMetricName, ts, float64(seriesAdded), b); err != nil {
		return
	}
	if sl.reportExtraMetrics {
		if err = sl.addReportSample(app, scrapeTimeoutMetricName, ts, sl.timeout.Seconds(), b); err != nil {
			return
		}
		if err = sl.addReportSample(app, scrapeSampleLimitMetricName, ts, float64(sl.sampleLimit), b); err != nil {
			return
		}
		if err = sl.addReportSample(app, scrapeBodySizeBytesMetricName, ts, float64(bytes), b); err != nil {
			return
		}
	}
	return
}

func (sl *scrapeLoop) reportStale(app storage.Appender, start time.Time) (err error) {
	ts := timestamp.FromTime(start)

	stale := math.Float64frombits(value.StaleNaN)
	b := labels.NewBuilder(labels.EmptyLabels())

	if err = sl.addReportSample(app, scrapeHealthMetricName, ts, stale, b); err != nil {
		return
	}
	if err = sl.addReportSample(app, scrapeDurationMetricName, ts, stale, b); err != nil {
		return
	}
	if err = sl.addReportSample(app, scrapeSamplesMetricName, ts, stale, b); err != nil {
		return
	}
	if err = sl.addReportSample(app, samplesPostRelabelMetricName, ts, stale, b); err != nil {
		return
	}
	if err = sl.addReportSample(app, scrapeSeriesAddedMetricName, ts, stale, b); err != nil {
		return
	}
	if sl.reportExtraMetrics {
		if err = sl.addReportSample(app, scrapeTimeoutMetricName, ts, stale, b); err != nil {
			return
		}
		if err = sl.addReportSample(app, scrapeSampleLimitMetricName, ts, stale, b); err != nil {
			return
		}
		if err = sl.addReportSample(app, scrapeBodySizeBytesMetricName, ts, stale, b); err != nil {
			return
		}
	}
	return
}

func (sl *scrapeLoop) addReportSample(app storage.Appender, s []byte, t int64, v float64, b *labels.Builder) error {
	ce, ok, _ := sl.cache.get(s)
	var ref storage.SeriesRef
	var lset labels.Labels
	if ok {
		ref = ce.ref
		lset = ce.lset
	} else {
		// The constants are suffixed with the invalid \xff unicode rune to avoid collisions
		// with scraped metrics in the cache.
		// We have to drop it when building the actual metric.
		b.Reset(labels.EmptyLabels())
		b.Set(labels.MetricName, string(s[:len(s)-1]))
		lset = sl.reportSampleMutator(b.Labels())
	}

	ref, err := app.Append(ref, lset, t, v)
	switch {
	case err == nil:
		if !ok {
			sl.cache.addRef(s, ref, lset, lset.Hash())
		}
		return nil
	case errors.Is(err, storage.ErrOutOfOrderSample), errors.Is(err, storage.ErrDuplicateSampleForTimestamp):
		// Do not log here, as this is expected if a target goes away and comes back
		// again with a new scrape loop.
		return nil
	default:
		return err
	}
}

// zeroConfig returns a new scrape config that only contains configuration items
// that alter metrics.
func zeroConfig(c *config.ScrapeConfig) *config.ScrapeConfig {
	z := *c
	// We zero out the fields that for sure don't affect scrape.
	z.ScrapeInterval = 0
	z.ScrapeTimeout = 0
	z.SampleLimit = 0
	z.HTTPClientConfig = config_util.HTTPClientConfig{}
	return &z
}

// reusableCache compares two scrape config and tells whether the cache is still
// valid.
func reusableCache(r, l *config.ScrapeConfig) bool {
	if r == nil || l == nil {
		return false
	}
	return reflect.DeepEqual(zeroConfig(r), zeroConfig(l))
}

// CtxKey is a dedicated type for keys of context-embedded values propagated
// with the scrape context.
type ctxKey int

// Valid CtxKey values.
const (
	ctxKeyMetadata ctxKey = iota + 1
	ctxKeyTarget
)

func ContextWithMetricMetadataStore(ctx context.Context, s MetricMetadataStore) context.Context {
	return context.WithValue(ctx, ctxKeyMetadata, s)
}

func MetricMetadataStoreFromContext(ctx context.Context) (MetricMetadataStore, bool) {
	s, ok := ctx.Value(ctxKeyMetadata).(MetricMetadataStore)
	return s, ok
}

func ContextWithTarget(ctx context.Context, t *Target) context.Context {
	return context.WithValue(ctx, ctxKeyTarget, t)
}

func TargetFromContext(ctx context.Context) (*Target, bool) {
	t, ok := ctx.Value(ctxKeyTarget).(*Target)
	return t, ok
}

func pickSchema(bucketFactor float64) int32 {
	if bucketFactor <= 1 {
		bucketFactor = 1.00271
	}
	floor := math.Floor(-math.Log2(math.Log2(bucketFactor)))
	switch {
	case floor >= float64(histogram.ExponentialSchemaMax):
		return histogram.ExponentialSchemaMax
	case floor <= float64(histogram.ExponentialSchemaMin):
		return histogram.ExponentialSchemaMin
	default:
		return int32(floor)
	}
}<|MERGE_RESOLUTION|>--- conflicted
+++ resolved
@@ -114,11 +114,8 @@
 	interval                 time.Duration
 	timeout                  time.Duration
 	scrapeClassicHistograms  bool
-<<<<<<< HEAD
 	convertClassicHistograms bool
-=======
 	validationScheme         model.ValidationScheme
->>>>>>> 5d8f0ef0
 
 	mrc               []*relabel.Config
 	cache             *scrapeCache
@@ -530,11 +527,8 @@
 				interval:                 interval,
 				timeout:                  timeout,
 				scrapeClassicHistograms:  scrapeClassicHistograms,
-<<<<<<< HEAD
 				convertClassicHistograms: convertClassicHistograms,
-=======
 				validationScheme:         validationScheme,
->>>>>>> 5d8f0ef0
 			})
 			if err != nil {
 				l.setForcedError(err)
@@ -896,11 +890,8 @@
 	interval                 time.Duration
 	timeout                  time.Duration
 	scrapeClassicHistograms  bool
-<<<<<<< HEAD
 	convertClassicHistograms bool
-=======
 	validationScheme         model.ValidationScheme
->>>>>>> 5d8f0ef0
 
 	// Feature flagged options.
 	enableNativeHistogramIngestion bool
