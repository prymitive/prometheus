// Copyright 2016 The Prometheus Authors
// Licensed under the Apache License, Version 2.0 (the "License");
// you may not use this file except in compliance with the License.
// You may obtain a copy of the License at
//
//     http://www.apache.org/licenses/LICENSE-2.0
//
// Unless required by applicable law or agreed to in writing, software
// distributed under the License is distributed on an "AS IS" BASIS,
// WITHOUT WARRANTIES OR CONDITIONS OF ANY KIND, either express or implied.
// See the License for the specific language governing permissions and
// limitations under the License.

package promql_test

import (
	"context"
	"errors"
	"fmt"
	"math"
	"sort"
	"strconv"
	"strings"
	"sync"
	"testing"
	"time"

	"github.com/stretchr/testify/require"

	"github.com/prometheus/prometheus/model/histogram"
	"github.com/prometheus/prometheus/model/labels"
	"github.com/prometheus/prometheus/model/timestamp"
	"github.com/prometheus/prometheus/model/value"
	"github.com/prometheus/prometheus/promql"
	"github.com/prometheus/prometheus/promql/parser"
	"github.com/prometheus/prometheus/promql/parser/posrange"
	"github.com/prometheus/prometheus/promql/promqltest"
	"github.com/prometheus/prometheus/storage"
	"github.com/prometheus/prometheus/tsdb/chunkenc"
	"github.com/prometheus/prometheus/util/annotations"
	"github.com/prometheus/prometheus/util/stats"
	"github.com/prometheus/prometheus/util/teststorage"
	"github.com/prometheus/prometheus/util/testutil"
)

const (
	env                  = "query execution"
	defaultLookbackDelta = 5 * time.Minute
	defaultEpsilon       = 0.000001 // Relative error allowed for sample values.
)

func TestMain(m *testing.M) {
	// Enable experimental functions testing
	parser.EnableExperimentalFunctions = true
	testutil.TolerantVerifyLeak(m)
}

func TestQueryConcurrency(t *testing.T) {
	maxConcurrency := 10

	queryTracker := promql.NewActiveQueryTracker(t.TempDir(), maxConcurrency, nil)
	opts := promql.EngineOpts{
		Logger:             nil,
		Reg:                nil,
		MaxSamples:         10,
		Timeout:            100 * time.Second,
		ActiveQueryTracker: queryTracker,
	}
	engine := promqltest.NewTestEngineWithOpts(t, opts)

	ctx, cancelCtx := context.WithCancel(context.Background())
	t.Cleanup(cancelCtx)

	block := make(chan struct{})
	processing := make(chan struct{})
	done := make(chan int)
	t.Cleanup(func() {
		close(done)
	})

	f := func(context.Context) error {
		select {
		case processing <- struct{}{}:
		case <-done:
		}

		select {
		case <-block:
		case <-done:
		}
		return nil
	}

	var wg sync.WaitGroup
	for i := 0; i < maxConcurrency; i++ {
		q := engine.NewTestQuery(f)
		wg.Add(1)
		go func() {
			q.Exec(ctx)
			wg.Done()
		}()
		select {
		case <-processing:
			// Expected.
		case <-time.After(20 * time.Millisecond):
			require.Fail(t, "Query within concurrency threshold not being executed")
		}
	}

	q := engine.NewTestQuery(f)
	wg.Add(1)
	go func() {
		q.Exec(ctx)
		wg.Done()
	}()

	select {
	case <-processing:
		require.Fail(t, "Query above concurrency threshold being executed")
	case <-time.After(20 * time.Millisecond):
		// Expected.
	}

	// Terminate a running query.
	block <- struct{}{}

	select {
	case <-processing:
		// Expected.
	case <-time.After(20 * time.Millisecond):
		require.Fail(t, "Query within concurrency threshold not being executed")
	}

	// Terminate remaining queries.
	for i := 0; i < maxConcurrency; i++ {
		block <- struct{}{}
	}

	wg.Wait()
}

// contextDone returns an error if the context was canceled or timed out.
func contextDone(ctx context.Context, env string) error {
	if err := ctx.Err(); err != nil {
		switch {
		case errors.Is(err, context.Canceled):
			return promql.ErrQueryCanceled(env)
		case errors.Is(err, context.DeadlineExceeded):
			return promql.ErrQueryTimeout(env)
		default:
			return err
		}
	}
	return nil
}

func TestQueryTimeout(t *testing.T) {
	opts := promql.EngineOpts{
		Logger:     nil,
		Reg:        nil,
		MaxSamples: 10,
		Timeout:    5 * time.Millisecond,
	}
	engine := promqltest.NewTestEngineWithOpts(t, opts)
	ctx, cancelCtx := context.WithCancel(context.Background())
	defer cancelCtx()

	query := engine.NewTestQuery(func(ctx context.Context) error {
		time.Sleep(100 * time.Millisecond)
		return contextDone(ctx, "test statement execution")
	})

	res := query.Exec(ctx)
	require.Error(t, res.Err, "expected timeout error but got none")

	var e promql.ErrQueryTimeout
	require.ErrorAs(t, res.Err, &e, "expected timeout error but got: %s", res.Err)
}

const errQueryCanceled = promql.ErrQueryCanceled("test statement execution")

func TestQueryCancel(t *testing.T) {
	opts := promql.EngineOpts{
		Logger:     nil,
		Reg:        nil,
		MaxSamples: 10,
		Timeout:    10 * time.Second,
	}
	engine := promqltest.NewTestEngineWithOpts(t, opts)
	ctx, cancelCtx := context.WithCancel(context.Background())
	defer cancelCtx()

	// Cancel a running query before it completes.
	block := make(chan struct{})
	processing := make(chan struct{})

	query1 := engine.NewTestQuery(func(ctx context.Context) error {
		processing <- struct{}{}
		<-block
		return contextDone(ctx, "test statement execution")
	})

	var res *promql.Result

	go func() {
		res = query1.Exec(ctx)
		processing <- struct{}{}
	}()

	<-processing
	query1.Cancel()
	block <- struct{}{}
	<-processing

	require.Error(t, res.Err, "expected cancellation error for query1 but got none")
	require.Equal(t, errQueryCanceled, res.Err)

	// Canceling a query before starting it must have no effect.
	query2 := engine.NewTestQuery(func(ctx context.Context) error {
		return contextDone(ctx, "test statement execution")
	})

	query2.Cancel()
	res = query2.Exec(ctx)
	require.NoError(t, res.Err)
}

// errQuerier implements storage.Querier which always returns error.
type errQuerier struct {
	err error
}

func (q *errQuerier) Select(context.Context, bool, *storage.SelectHints, ...*labels.Matcher) storage.SeriesSet {
	return errSeriesSet{err: q.err}
}

func (*errQuerier) LabelValues(context.Context, string, *storage.LabelHints, ...*labels.Matcher) ([]string, annotations.Annotations, error) {
	return nil, nil, nil
}

func (*errQuerier) LabelNames(context.Context, *storage.LabelHints, ...*labels.Matcher) ([]string, annotations.Annotations, error) {
	return nil, nil, nil
}
func (*errQuerier) Close() error { return nil }

// errSeriesSet implements storage.SeriesSet which always returns error.
type errSeriesSet struct {
	err error
}

func (errSeriesSet) Next() bool                          { return false }
func (errSeriesSet) At() storage.Series                  { return nil }
func (e errSeriesSet) Err() error                        { return e.err }
func (e errSeriesSet) Warnings() annotations.Annotations { return nil }

func TestQueryError(t *testing.T) {
	opts := promql.EngineOpts{
		Logger:     nil,
		Reg:        nil,
		MaxSamples: 10,
		Timeout:    10 * time.Second,
	}
	engine := promqltest.NewTestEngineWithOpts(t, opts)
	errStorage := promql.ErrStorage{errors.New("storage error")}
	queryable := storage.QueryableFunc(func(mint, maxt int64) (storage.Querier, error) {
		return &errQuerier{err: errStorage}, nil
	})
	ctx, cancelCtx := context.WithCancel(context.Background())
	defer cancelCtx()

	vectorQuery, err := engine.NewInstantQuery(ctx, queryable, nil, "foo", time.Unix(1, 0))
	require.NoError(t, err)

	res := vectorQuery.Exec(ctx)
	require.Error(t, res.Err, "expected error on failed select but got none")
	require.ErrorIs(t, res.Err, errStorage, "expected error doesn't match")

	matrixQuery, err := engine.NewInstantQuery(ctx, queryable, nil, "foo[1m]", time.Unix(1, 0))
	require.NoError(t, err)

	res = matrixQuery.Exec(ctx)
	require.Error(t, res.Err, "expected error on failed select but got none")
	require.ErrorIs(t, res.Err, errStorage, "expected error doesn't match")
}

type noopHintRecordingQueryable struct {
	hints []*storage.SelectHints
}

func (h *noopHintRecordingQueryable) Querier(int64, int64) (storage.Querier, error) {
	return &hintRecordingQuerier{Querier: &errQuerier{}, h: h}, nil
}

type hintRecordingQuerier struct {
	storage.Querier

	h *noopHintRecordingQueryable
}

func (h *hintRecordingQuerier) Select(ctx context.Context, sortSeries bool, hints *storage.SelectHints, matchers ...*labels.Matcher) storage.SeriesSet {
	h.h.hints = append(h.h.hints, hints)
	return h.Querier.Select(ctx, sortSeries, hints, matchers...)
}

func TestSelectHintsSetCorrectly(t *testing.T) {
	opts := promql.EngineOpts{
		Logger:           nil,
		Reg:              nil,
		MaxSamples:       10,
		Timeout:          10 * time.Second,
		LookbackDelta:    5 * time.Second,
		EnableAtModifier: true,
	}

	for _, tc := range []struct {
		query string

		// All times are in milliseconds.
		start int64
		end   int64

		// TODO(bwplotka): Add support for better hints when subquerying.
		expected []*storage.SelectHints
	}{
		{
			query: "foo", start: 10000,
			expected: []*storage.SelectHints{
				{Start: 5001, End: 10000},
			},
		}, {
			query: "foo @ 15", start: 10000,
			expected: []*storage.SelectHints{
				{Start: 10001, End: 15000},
			},
		}, {
			query: "foo @ 1", start: 10000,
			expected: []*storage.SelectHints{
				{Start: -3999, End: 1000},
			},
		}, {
			query: "foo[2m]", start: 200000,
			expected: []*storage.SelectHints{
				{Start: 80001, End: 200000, Range: 120000},
			},
		}, {
			query: "foo[2m] @ 180", start: 200000,
			expected: []*storage.SelectHints{
				{Start: 60001, End: 180000, Range: 120000},
			},
		}, {
			query: "foo[2m] @ 300", start: 200000,
			expected: []*storage.SelectHints{
				{Start: 180001, End: 300000, Range: 120000},
			},
		}, {
			query: "foo[2m] @ 60", start: 200000,
			expected: []*storage.SelectHints{
				{Start: -59999, End: 60000, Range: 120000},
			},
		}, {
			query: "foo[2m] offset 2m", start: 300000,
			expected: []*storage.SelectHints{
				{Start: 60001, End: 180000, Range: 120000},
			},
		}, {
			query: "foo[2m] @ 200 offset 2m", start: 300000,
			expected: []*storage.SelectHints{
				{Start: -39999, End: 80000, Range: 120000},
			},
		}, {
			query: "foo[2m:1s]", start: 300000,
			expected: []*storage.SelectHints{
				{Start: 175001, End: 300000, Step: 1000},
			},
		}, {
			query: "count_over_time(foo[2m:1s])", start: 300000,
			expected: []*storage.SelectHints{
				{Start: 175001, End: 300000, Func: "count_over_time", Step: 1000},
			},
		}, {
			query: "count_over_time(foo[2m:1s] @ 300)", start: 200000,
			expected: []*storage.SelectHints{
				{Start: 175001, End: 300000, Func: "count_over_time", Step: 1000},
			},
		}, {
			query: "count_over_time(foo[2m:1s] @ 200)", start: 200000,
			expected: []*storage.SelectHints{
				{Start: 75001, End: 200000, Func: "count_over_time", Step: 1000},
			},
		}, {
			query: "count_over_time(foo[2m:1s] @ 100)", start: 200000,
			expected: []*storage.SelectHints{
				{Start: -24999, End: 100000, Func: "count_over_time", Step: 1000},
			},
		}, {
			query: "count_over_time(foo[2m:1s] offset 10s)", start: 300000,
			expected: []*storage.SelectHints{
				{Start: 165001, End: 290000, Func: "count_over_time", Step: 1000},
			},
		}, {
			query: "count_over_time((foo offset 10s)[2m:1s] offset 10s)", start: 300000,
			expected: []*storage.SelectHints{
				{Start: 155001, End: 280000, Func: "count_over_time", Step: 1000},
			},
		}, {
			// When the @ is on the vector selector, the enclosing subquery parameters
			// don't affect the hint ranges.
			query: "count_over_time((foo @ 200 offset 10s)[2m:1s] offset 10s)", start: 300000,
			expected: []*storage.SelectHints{
				{Start: 185001, End: 190000, Func: "count_over_time", Step: 1000},
			},
		}, {
			// When the @ is on the vector selector, the enclosing subquery parameters
			// don't affect the hint ranges.
			query: "count_over_time((foo @ 200 offset 10s)[2m:1s] @ 100 offset 10s)", start: 300000,
			expected: []*storage.SelectHints{
				{Start: 185001, End: 190000, Func: "count_over_time", Step: 1000},
			},
		}, {
			query: "count_over_time((foo offset 10s)[2m:1s] @ 100 offset 10s)", start: 300000,
			expected: []*storage.SelectHints{
				{Start: -44999, End: 80000, Func: "count_over_time", Step: 1000},
			},
		}, {
			query: "foo", start: 10000, end: 20000,
			expected: []*storage.SelectHints{
				{Start: 5001, End: 20000, Step: 1000},
			},
		}, {
			query: "foo @ 15", start: 10000, end: 20000,
			expected: []*storage.SelectHints{
				{Start: 10001, End: 15000, Step: 1000},
			},
		}, {
			query: "foo @ 1", start: 10000, end: 20000,
			expected: []*storage.SelectHints{
				{Start: -3999, End: 1000, Step: 1000},
			},
		}, {
			query: "rate(foo[2m] @ 180)", start: 200000, end: 500000,
			expected: []*storage.SelectHints{
				{Start: 60001, End: 180000, Range: 120000, Func: "rate", Step: 1000},
			},
		}, {
			query: "rate(foo[2m] @ 300)", start: 200000, end: 500000,
			expected: []*storage.SelectHints{
				{Start: 180001, End: 300000, Range: 120000, Func: "rate", Step: 1000},
			},
		}, {
			query: "rate(foo[2m] @ 60)", start: 200000, end: 500000,
			expected: []*storage.SelectHints{
				{Start: -59999, End: 60000, Range: 120000, Func: "rate", Step: 1000},
			},
		}, {
			query: "rate(foo[2m])", start: 200000, end: 500000,
			expected: []*storage.SelectHints{
				{Start: 80001, End: 500000, Range: 120000, Func: "rate", Step: 1000},
			},
		}, {
			query: "rate(foo[2m] offset 2m)", start: 300000, end: 500000,
			expected: []*storage.SelectHints{
				{Start: 60001, End: 380000, Range: 120000, Func: "rate", Step: 1000},
			},
		}, {
			query: "rate(foo[2m:1s])", start: 300000, end: 500000,
			expected: []*storage.SelectHints{
				{Start: 175001, End: 500000, Func: "rate", Step: 1000},
			},
		}, {
			query: "count_over_time(foo[2m:1s])", start: 300000, end: 500000,
			expected: []*storage.SelectHints{
				{Start: 175001, End: 500000, Func: "count_over_time", Step: 1000},
			},
		}, {
			query: "count_over_time(foo[2m:1s] offset 10s)", start: 300000, end: 500000,
			expected: []*storage.SelectHints{
				{Start: 165001, End: 490000, Func: "count_over_time", Step: 1000},
			},
		}, {
			query: "count_over_time(foo[2m:1s] @ 300)", start: 200000, end: 500000,
			expected: []*storage.SelectHints{
				{Start: 175001, End: 300000, Func: "count_over_time", Step: 1000},
			},
		}, {
			query: "count_over_time(foo[2m:1s] @ 200)", start: 200000, end: 500000,
			expected: []*storage.SelectHints{
				{Start: 75001, End: 200000, Func: "count_over_time", Step: 1000},
			},
		}, {
			query: "count_over_time(foo[2m:1s] @ 100)", start: 200000, end: 500000,
			expected: []*storage.SelectHints{
				{Start: -24999, End: 100000, Func: "count_over_time", Step: 1000},
			},
		}, {
			query: "count_over_time((foo offset 10s)[2m:1s] offset 10s)", start: 300000, end: 500000,
			expected: []*storage.SelectHints{
				{Start: 155001, End: 480000, Func: "count_over_time", Step: 1000},
			},
		}, {
			// When the @ is on the vector selector, the enclosing subquery parameters
			// don't affect the hint ranges.
			query: "count_over_time((foo @ 200 offset 10s)[2m:1s] offset 10s)", start: 300000, end: 500000,
			expected: []*storage.SelectHints{
				{Start: 185001, End: 190000, Func: "count_over_time", Step: 1000},
			},
		}, {
			// When the @ is on the vector selector, the enclosing subquery parameters
			// don't affect the hint ranges.
			query: "count_over_time((foo @ 200 offset 10s)[2m:1s] @ 100 offset 10s)", start: 300000, end: 500000,
			expected: []*storage.SelectHints{
				{Start: 185001, End: 190000, Func: "count_over_time", Step: 1000},
			},
		}, {
			query: "count_over_time((foo offset 10s)[2m:1s] @ 100 offset 10s)", start: 300000, end: 500000,
			expected: []*storage.SelectHints{
				{Start: -44999, End: 80000, Func: "count_over_time", Step: 1000},
			},
		}, {
			query: "sum by (dim1) (foo)", start: 10000,
			expected: []*storage.SelectHints{
				{Start: 5001, End: 10000, Func: "sum", By: true, Grouping: []string{"dim1"}},
			},
		}, {
			query: "sum without (dim1) (foo)", start: 10000,
			expected: []*storage.SelectHints{
				{Start: 5001, End: 10000, Func: "sum", Grouping: []string{"dim1"}},
			},
		}, {
			query: "sum by (dim1) (avg_over_time(foo[1s]))", start: 10000,
			expected: []*storage.SelectHints{
				{Start: 9001, End: 10000, Func: "avg_over_time", Range: 1000},
			},
		}, {
			query: "sum by (dim1) (max by (dim2) (foo))", start: 10000,
			expected: []*storage.SelectHints{
				{Start: 5001, End: 10000, Func: "max", By: true, Grouping: []string{"dim2"}},
			},
		}, {
			query: "(max by (dim1) (foo))[5s:1s]", start: 10000,
			expected: []*storage.SelectHints{
				{Start: 1, End: 10000, Func: "max", By: true, Grouping: []string{"dim1"}, Step: 1000},
			},
		}, {
			query: "(sum(http_requests{group=~\"p.*\"})+max(http_requests{group=~\"c.*\"}))[20s:5s]", start: 120000,
			expected: []*storage.SelectHints{
				{Start: 95001, End: 120000, Func: "sum", By: true, Step: 5000},
				{Start: 95001, End: 120000, Func: "max", By: true, Step: 5000},
			},
		}, {
			query: "foo @ 50 + bar @ 250 + baz @ 900", start: 100000, end: 500000,
			expected: []*storage.SelectHints{
				{Start: 45001, End: 50000, Step: 1000},
				{Start: 245001, End: 250000, Step: 1000},
				{Start: 895001, End: 900000, Step: 1000},
			},
		}, {
			query: "foo @ 50 + bar + baz @ 900", start: 100000, end: 500000,
			expected: []*storage.SelectHints{
				{Start: 45001, End: 50000, Step: 1000},
				{Start: 95001, End: 500000, Step: 1000},
				{Start: 895001, End: 900000, Step: 1000},
			},
		}, {
			query: "rate(foo[2s] @ 50) + bar @ 250 + baz @ 900", start: 100000, end: 500000,
			expected: []*storage.SelectHints{
				{Start: 48001, End: 50000, Step: 1000, Func: "rate", Range: 2000},
				{Start: 245001, End: 250000, Step: 1000},
				{Start: 895001, End: 900000, Step: 1000},
			},
		}, {
			query: "rate(foo[2s:1s] @ 50) + bar + baz", start: 100000, end: 500000,
			expected: []*storage.SelectHints{
				{Start: 43001, End: 50000, Step: 1000, Func: "rate"},
				{Start: 95001, End: 500000, Step: 1000},
				{Start: 95001, End: 500000, Step: 1000},
			},
		}, {
			query: "rate(foo[2s:1s] @ 50) + bar + rate(baz[2m:1s] @ 900 offset 2m) ", start: 100000, end: 500000,
			expected: []*storage.SelectHints{
				{Start: 43001, End: 50000, Step: 1000, Func: "rate"},
				{Start: 95001, End: 500000, Step: 1000},
				{Start: 655001, End: 780000, Step: 1000, Func: "rate"},
			},
		}, { // Hints are based on the inner most subquery timestamp.
			query: `sum_over_time(sum_over_time(metric{job="1"}[100s])[100s:25s] @ 50)[3s:1s] @ 3000`, start: 100000,
			expected: []*storage.SelectHints{
				{Start: -149999, End: 50000, Range: 100000, Func: "sum_over_time", Step: 25000},
			},
		}, { // Hints are based on the inner most subquery timestamp.
			query: `sum_over_time(sum_over_time(metric{job="1"}[100s])[100s:25s] @ 3000)[3s:1s] @ 50`,
			expected: []*storage.SelectHints{
				{Start: 2800001, End: 3000000, Range: 100000, Func: "sum_over_time", Step: 25000},
			},
		},
	} {
		t.Run(tc.query, func(t *testing.T) {
			engine := promqltest.NewTestEngineWithOpts(t, opts)
			hintsRecorder := &noopHintRecordingQueryable{}

			var (
				query promql.Query
				err   error
			)
			ctx := context.Background()

			if tc.end == 0 {
				query, err = engine.NewInstantQuery(ctx, hintsRecorder, nil, tc.query, timestamp.Time(tc.start))
			} else {
				query, err = engine.NewRangeQuery(ctx, hintsRecorder, nil, tc.query, timestamp.Time(tc.start), timestamp.Time(tc.end), time.Second)
			}
			require.NoError(t, err)

			res := query.Exec(context.Background())
			require.NoError(t, res.Err)

			require.Equal(t, tc.expected, hintsRecorder.hints)
		})
	}
}

func TestEngineShutdown(t *testing.T) {
	opts := promql.EngineOpts{
		Logger:     nil,
		Reg:        nil,
		MaxSamples: 10,
		Timeout:    10 * time.Second,
	}
	engine := promqltest.NewTestEngineWithOpts(t, opts)
	ctx, cancelCtx := context.WithCancel(context.Background())

	block := make(chan struct{})
	processing := make(chan struct{})

	// Shutdown engine on first handler execution. Should handler execution ever become
	// concurrent this test has to be adjusted accordingly.
	f := func(ctx context.Context) error {
		processing <- struct{}{}
		<-block
		return contextDone(ctx, "test statement execution")
	}
	query1 := engine.NewTestQuery(f)

	// Stopping the engine must cancel the base context. While executing queries is
	// still possible, their context is canceled from the beginning and execution should
	// terminate immediately.

	var res *promql.Result
	go func() {
		res = query1.Exec(ctx)
		processing <- struct{}{}
	}()

	<-processing
	cancelCtx()
	block <- struct{}{}
	<-processing

	require.Error(t, res.Err, "expected error on shutdown during query but got none")
	require.Equal(t, errQueryCanceled, res.Err)

	query2 := engine.NewTestQuery(func(context.Context) error {
		require.FailNow(t, "reached query execution unexpectedly")
		return nil
	})

	// The second query is started after the engine shut down. It must
	// be canceled immediately.
	res2 := query2.Exec(ctx)
	require.Error(t, res2.Err, "expected error on querying with canceled context but got none")

	var e promql.ErrQueryCanceled
	require.ErrorAs(t, res2.Err, &e, "expected cancellation error but got: %s", res2.Err)
}

func TestEngineEvalStmtTimestamps(t *testing.T) {
	storage := promqltest.LoadedStorage(t, `
load 10s
  metric 1 2
`)
	t.Cleanup(func() { storage.Close() })

	cases := []struct {
		Query       string
		Result      parser.Value
		Start       time.Time
		End         time.Time
		Interval    time.Duration
		ShouldError bool
	}{
		// Instant queries.
		{
			Query:  "1",
			Result: promql.Scalar{V: 1, T: 1000},
			Start:  time.Unix(1, 0),
		},
		{
			Query: "metric",
			Result: promql.Vector{
				promql.Sample{
					F:      1,
					T:      1000,
					Metric: labels.FromStrings("__name__", "metric"),
				},
			},
			Start: time.Unix(1, 0),
		},
		{
			Query: "metric[20s]",
			Result: promql.Matrix{
				promql.Series{
					Floats: []promql.FPoint{{F: 1, T: 0}, {F: 2, T: 10000}},
					Metric: labels.FromStrings("__name__", "metric"),
				},
			},
			Start: time.Unix(10, 0),
		},
		// Range queries.
		{
			Query: "1",
			Result: promql.Matrix{
				promql.Series{
					Floats: []promql.FPoint{{F: 1, T: 0}, {F: 1, T: 1000}, {F: 1, T: 2000}},
					Metric: labels.EmptyLabels(),
				},
			},
			Start:    time.Unix(0, 0),
			End:      time.Unix(2, 0),
			Interval: time.Second,
		},
		{
			Query: "metric",
			Result: promql.Matrix{
				promql.Series{
					Floats: []promql.FPoint{{F: 1, T: 0}, {F: 1, T: 1000}, {F: 1, T: 2000}},
					Metric: labels.FromStrings("__name__", "metric"),
				},
			},
			Start:    time.Unix(0, 0),
			End:      time.Unix(2, 0),
			Interval: time.Second,
		},
		{
			Query: "metric",
			Result: promql.Matrix{
				promql.Series{
					Floats: []promql.FPoint{{F: 1, T: 0}, {F: 1, T: 5000}, {F: 2, T: 10000}},
					Metric: labels.FromStrings("__name__", "metric"),
				},
			},
			Start:    time.Unix(0, 0),
			End:      time.Unix(10, 0),
			Interval: 5 * time.Second,
		},
		{
			Query:       `count_values("wrong label!", metric)`,
			ShouldError: true,
		},
	}

	for i, c := range cases {
		t.Run(fmt.Sprintf("%d query=%s", i, c.Query), func(t *testing.T) {
			var err error
			var qry promql.Query
			engine := newTestEngine(t)
			if c.Interval == 0 {
				qry, err = engine.NewInstantQuery(context.Background(), storage, nil, c.Query, c.Start)
			} else {
				qry, err = engine.NewRangeQuery(context.Background(), storage, nil, c.Query, c.Start, c.End, c.Interval)
			}
			require.NoError(t, err)

			res := qry.Exec(context.Background())
			if c.ShouldError {
				require.Error(t, res.Err, "expected error for the query %q", c.Query)
				return
			}

			require.NoError(t, res.Err)
			require.Equal(t, c.Result, res.Value, "query %q failed", c.Query)
		})
	}
}

func TestQueryStatistics(t *testing.T) {
	storage := promqltest.LoadedStorage(t, `
load 10s
  metricWith1SampleEvery10Seconds 1+1x100
  metricWith3SampleEvery10Seconds{a="1",b="1"} 1+1x100
  metricWith3SampleEvery10Seconds{a="2",b="2"} 1+1x100
  metricWith3SampleEvery10Seconds{a="3",b="2"} 1+1x100
  metricWith1HistogramEvery10Seconds {{schema:1 count:5 sum:20 buckets:[1 2 1 1]}}+{{schema:1 count:10 sum:5 buckets:[1 2 3 4]}}x100
`)
	t.Cleanup(func() { storage.Close() })

	cases := []struct {
		Query               string
		SkipMaxCheck        bool
		TotalSamples        int64
		TotalSamplesPerStep stats.TotalSamplesPerStep
		PeakSamples         int
		Start               time.Time
		End                 time.Time
		Interval            time.Duration
	}{
		{
			Query:        `"literal string"`,
			SkipMaxCheck: true, // This can't fail from a max samples limit.
			Start:        time.Unix(21, 0),
			TotalSamples: 0,
			TotalSamplesPerStep: stats.TotalSamplesPerStep{
				21000: 0,
			},
		},
		{
			Query:        "1",
			Start:        time.Unix(21, 0),
			TotalSamples: 0,
			PeakSamples:  1,
			TotalSamplesPerStep: stats.TotalSamplesPerStep{
				21000: 0,
			},
		},
		{
			Query:        "metricWith1SampleEvery10Seconds",
			Start:        time.Unix(21, 0),
			PeakSamples:  1,
			TotalSamples: 1, // 1 sample / 10 seconds
			TotalSamplesPerStep: stats.TotalSamplesPerStep{
				21000: 1,
			},
		},
		{
			Query:        "metricWith1HistogramEvery10Seconds",
			Start:        time.Unix(21, 0),
			PeakSamples:  13,
			TotalSamples: 13, // 1 histogram HPoint of size 13 / 10 seconds
			TotalSamplesPerStep: stats.TotalSamplesPerStep{
				21000: 13,
			},
		},
		{
			// timestamp function has a special handling.
			Query:        "timestamp(metricWith1SampleEvery10Seconds)",
			Start:        time.Unix(21, 0),
			PeakSamples:  2,
			TotalSamples: 1, // 1 sample / 10 seconds
			TotalSamplesPerStep: stats.TotalSamplesPerStep{
				21000: 1,
			},
		},
		{
			Query:        "timestamp(metricWith1HistogramEvery10Seconds)",
			Start:        time.Unix(21, 0),
			PeakSamples:  2,
			TotalSamples: 1, // 1 float sample (because of timestamp) / 10 seconds
			TotalSamplesPerStep: stats.TotalSamplesPerStep{
				21000: 1,
			},
		},
		{
			Query:        "metricWith1SampleEvery10Seconds",
			Start:        time.Unix(22, 0),
			PeakSamples:  1,
			TotalSamples: 1, // 1 sample / 10 seconds
			TotalSamplesPerStep: stats.TotalSamplesPerStep{
				22000: 1, // Aligned to the step time, not the sample time.
			},
		},
		{
			Query:        "metricWith1SampleEvery10Seconds offset 10s",
			Start:        time.Unix(21, 0),
			PeakSamples:  1,
			TotalSamples: 1, // 1 sample / 10 seconds
			TotalSamplesPerStep: stats.TotalSamplesPerStep{
				21000: 1,
			},
		},
		{
			Query:        "metricWith1SampleEvery10Seconds @ 15",
			Start:        time.Unix(21, 0),
			PeakSamples:  1,
			TotalSamples: 1, // 1 sample / 10 seconds
			TotalSamplesPerStep: stats.TotalSamplesPerStep{
				21000: 1,
			},
		},
		{
			Query:        `metricWith3SampleEvery10Seconds{a="1"}`,
			Start:        time.Unix(21, 0),
			PeakSamples:  1,
			TotalSamples: 1, // 1 sample / 10 seconds
			TotalSamplesPerStep: stats.TotalSamplesPerStep{
				21000: 1,
			},
		},
		{
			Query:        `metricWith3SampleEvery10Seconds{a="1"} @ 19`,
			Start:        time.Unix(21, 0),
			PeakSamples:  1,
			TotalSamples: 1, // 1 sample / 10 seconds
			TotalSamplesPerStep: stats.TotalSamplesPerStep{
				21000: 1,
			},
		},
		{
			Query:        `metricWith3SampleEvery10Seconds{a="1"}[20s] @ 19`,
			Start:        time.Unix(21, 0),
			PeakSamples:  2,
			TotalSamples: 2, // (1 sample / 10 seconds) * 20s
			TotalSamplesPerStep: stats.TotalSamplesPerStep{
				21000: 2,
			},
		},
		{
			Query:        "metricWith3SampleEvery10Seconds",
			Start:        time.Unix(21, 0),
			PeakSamples:  3,
			TotalSamples: 3, // 3 samples / 10 seconds
			TotalSamplesPerStep: stats.TotalSamplesPerStep{
				21000: 3,
			},
		},
		{
			Query:        "metricWith1SampleEvery10Seconds[60s]",
			Start:        time.Unix(201, 0),
			PeakSamples:  6,
			TotalSamples: 6, // 1 sample / 10 seconds * 60 seconds
			TotalSamplesPerStep: stats.TotalSamplesPerStep{
				201000: 6,
			},
		},
		{
			Query:        "metricWith1HistogramEvery10Seconds[60s]",
			Start:        time.Unix(201, 0),
			PeakSamples:  78,
			TotalSamples: 78, // 1 histogram (size 13 HPoint) / 10 seconds * 60 seconds
			TotalSamplesPerStep: stats.TotalSamplesPerStep{
				201000: 78,
			},
		},
		{
			Query:        "max_over_time(metricWith1SampleEvery10Seconds[60s])[20s:5s]",
			Start:        time.Unix(201, 0),
			PeakSamples:  10,
			TotalSamples: 24, // (1 sample / 10 seconds * 60 seconds) * 4
			TotalSamplesPerStep: stats.TotalSamplesPerStep{
				201000: 24,
			},
		},
		{
			Query:        "max_over_time(metricWith1SampleEvery10Seconds[61s])[20s:5s]",
			Start:        time.Unix(201, 0),
			PeakSamples:  11,
			TotalSamples: 26, // (1 sample / 10 seconds * 60 seconds) * 4 + 2 as
			// max_over_time(metricWith1SampleEvery10Seconds[61s]) @ 190 and 200 will return 7 samples.
			TotalSamplesPerStep: stats.TotalSamplesPerStep{
				201000: 26,
			},
		},
		{
			Query:        "max_over_time(metricWith1HistogramEvery10Seconds[60s])[20s:5s]",
			Start:        time.Unix(201, 0),
			PeakSamples:  78,
			TotalSamples: 312, // (1 histogram (size 13) / 10 seconds * 60 seconds) * 4
			TotalSamplesPerStep: stats.TotalSamplesPerStep{
				201000: 312,
			},
		},
		{
			Query:        "metricWith1SampleEvery10Seconds[60s] @ 30",
			Start:        time.Unix(201, 0),
			PeakSamples:  4,
			TotalSamples: 4, // @ modifier force the evaluation to at 30 seconds - So it brings 4 datapoints (0, 10, 20, 30 seconds) * 1 series
			TotalSamplesPerStep: stats.TotalSamplesPerStep{
				201000: 4,
			},
		},
		{
			Query:        "metricWith1HistogramEvery10Seconds[60s] @ 30",
			Start:        time.Unix(201, 0),
			PeakSamples:  52,
			TotalSamples: 52, // @ modifier force the evaluation to at 30 seconds - So it brings 4 datapoints (0, 10, 20, 30 seconds) * 1 series
			TotalSamplesPerStep: stats.TotalSamplesPerStep{
				201000: 52,
			},
		},
		{
			Query:        "sum(max_over_time(metricWith3SampleEvery10Seconds[60s] @ 30))",
			Start:        time.Unix(201, 0),
			PeakSamples:  7,
			TotalSamples: 12, // @ modifier force the evaluation to at 30 seconds - So it brings 4 datapoints (0, 10, 20, 30 seconds) * 3 series
			TotalSamplesPerStep: stats.TotalSamplesPerStep{
				201000: 12,
			},
		},
		{
			Query:        "sum by (b) (max_over_time(metricWith3SampleEvery10Seconds[60s] @ 30))",
			Start:        time.Unix(201, 0),
			PeakSamples:  7,
			TotalSamples: 12, // @ modifier force the evaluation to at 30 seconds - So it brings 4 datapoints (0, 10, 20, 30 seconds) * 3 series
			TotalSamplesPerStep: stats.TotalSamplesPerStep{
				201000: 12,
			},
		},
		{
			Query:        "metricWith1SampleEvery10Seconds[60s] offset 10s",
			Start:        time.Unix(201, 0),
			PeakSamples:  6,
			TotalSamples: 6, // 1 sample / 10 seconds * 60 seconds
			TotalSamplesPerStep: stats.TotalSamplesPerStep{
				201000: 6,
			},
		},
		{
			Query:        "metricWith3SampleEvery10Seconds[60s]",
			Start:        time.Unix(201, 0),
			PeakSamples:  18,
			TotalSamples: 18, // 3 sample / 10 seconds * 60 seconds
			TotalSamplesPerStep: stats.TotalSamplesPerStep{
				201000: 18,
			},
		},
		{
			Query:        "max_over_time(metricWith1SampleEvery10Seconds[60s])",
			Start:        time.Unix(201, 0),
			PeakSamples:  7,
			TotalSamples: 6, // 1 sample / 10 seconds * 60 seconds
			TotalSamplesPerStep: stats.TotalSamplesPerStep{
				201000: 6,
			},
		},
		{
			Query:        "absent_over_time(metricWith1SampleEvery10Seconds[60s])",
			Start:        time.Unix(201, 0),
			PeakSamples:  7,
			TotalSamples: 6, // 1 sample / 10 seconds * 60 seconds
			TotalSamplesPerStep: stats.TotalSamplesPerStep{
				201000: 6,
			},
		},
		{
			Query:        "max_over_time(metricWith3SampleEvery10Seconds[60s])",
			Start:        time.Unix(201, 0),
			PeakSamples:  9,
			TotalSamples: 18, // 3 sample / 10 seconds * 60 seconds
			TotalSamplesPerStep: stats.TotalSamplesPerStep{
				201000: 18,
			},
		},
		{
			Query:        "metricWith1SampleEvery10Seconds[60s:5s]",
			Start:        time.Unix(201, 0),
			PeakSamples:  12,
			TotalSamples: 12, // 1 sample per query * 12 queries (60/5)
			TotalSamplesPerStep: stats.TotalSamplesPerStep{
				201000: 12,
			},
		},
		{
			Query:        "metricWith1SampleEvery10Seconds[60s:5s] offset 10s",
			Start:        time.Unix(201, 0),
			PeakSamples:  12,
			TotalSamples: 12, // 1 sample per query * 12 queries (60/5)
			TotalSamplesPerStep: stats.TotalSamplesPerStep{
				201000: 12,
			},
		},
		{
			Query:        "max_over_time(metricWith3SampleEvery10Seconds[60s:5s])",
			Start:        time.Unix(201, 0),
			PeakSamples:  51,
			TotalSamples: 36, // 3 sample per query * 12 queries (60/5)
			TotalSamplesPerStep: stats.TotalSamplesPerStep{
				201000: 36,
			},
		},
		{
			Query:        "sum(max_over_time(metricWith3SampleEvery10Seconds[60s:5s])) + sum(max_over_time(metricWith3SampleEvery10Seconds[60s:5s]))",
			Start:        time.Unix(201, 0),
			PeakSamples:  52,
			TotalSamples: 72, // 2 * (3 sample per query * 12 queries (60/5))
			TotalSamplesPerStep: stats.TotalSamplesPerStep{
				201000: 72,
			},
		},
		{
			Query:        `metricWith3SampleEvery10Seconds{a="1"}`,
			Start:        time.Unix(201, 0),
			End:          time.Unix(220, 0),
			Interval:     5 * time.Second,
			PeakSamples:  4,
			TotalSamples: 4, // 1 sample per query * 4 steps
			TotalSamplesPerStep: stats.TotalSamplesPerStep{
				201000: 1,
				206000: 1,
				211000: 1,
				216000: 1,
			},
		},
		{
			Query:        `metricWith3SampleEvery10Seconds{a="1"}`,
			Start:        time.Unix(204, 0),
			End:          time.Unix(223, 0),
			Interval:     5 * time.Second,
			PeakSamples:  4,
			TotalSamples: 4, // 1 sample per query * 4 steps
			TotalSamplesPerStep: stats.TotalSamplesPerStep{
				204000: 1, // aligned to the step time, not the sample time
				209000: 1,
				214000: 1,
				219000: 1,
			},
		},
		{
			Query:        `metricWith1HistogramEvery10Seconds`,
			Start:        time.Unix(204, 0),
			End:          time.Unix(223, 0),
			Interval:     5 * time.Second,
			PeakSamples:  52,
			TotalSamples: 52, // 1 histogram (size 13 HPoint) per query * 4 steps
			TotalSamplesPerStep: stats.TotalSamplesPerStep{
				204000: 13, // aligned to the step time, not the sample time
				209000: 13,
				214000: 13,
				219000: 13,
			},
		},
		{
			// timestamp function has a special handling
			Query:        "timestamp(metricWith1SampleEvery10Seconds)",
			Start:        time.Unix(201, 0),
			End:          time.Unix(220, 0),
			Interval:     5 * time.Second,
			PeakSamples:  5,
			TotalSamples: 4, // 1 sample per query * 4 steps
			TotalSamplesPerStep: stats.TotalSamplesPerStep{
				201000: 1,
				206000: 1,
				211000: 1,
				216000: 1,
			},
		},
		{
			// timestamp function has a special handling
			Query:        "timestamp(metricWith1HistogramEvery10Seconds)",
			Start:        time.Unix(201, 0),
			End:          time.Unix(220, 0),
			Interval:     5 * time.Second,
			PeakSamples:  5,
			TotalSamples: 4, // 1 sample per query * 4 steps
			TotalSamplesPerStep: stats.TotalSamplesPerStep{
				201000: 1,
				206000: 1,
				211000: 1,
				216000: 1,
			},
		},
		{
			Query:        `max_over_time(metricWith3SampleEvery10Seconds{a="1"}[10s])`,
			Start:        time.Unix(991, 0),
			End:          time.Unix(1021, 0),
			Interval:     10 * time.Second,
			PeakSamples:  2,
			TotalSamples: 2, // 1 sample per query * 2 steps with data
			TotalSamplesPerStep: stats.TotalSamplesPerStep{
				991000:  1,
				1001000: 1,
				1011000: 0,
				1021000: 0,
			},
		},
		{
			Query:        `metricWith3SampleEvery10Seconds{a="1"} offset 10s`,
			Start:        time.Unix(201, 0),
			End:          time.Unix(220, 0),
			Interval:     5 * time.Second,
			PeakSamples:  4,
			TotalSamples: 4, // 1 sample per query * 4 steps
			TotalSamplesPerStep: stats.TotalSamplesPerStep{
				201000: 1,
				206000: 1,
				211000: 1,
				216000: 1,
			},
		},
		{
			Query:        "max_over_time(metricWith3SampleEvery10Seconds[60s] @ 30)",
			Start:        time.Unix(201, 0),
			End:          time.Unix(220, 0),
			Interval:     5 * time.Second,
			PeakSamples:  12,
			TotalSamples: 48, // @ modifier force the evaluation timestamp at 30 seconds - So it brings 4 datapoints (0, 10, 20, 30 seconds) * 3 series * 4 steps
			TotalSamplesPerStep: stats.TotalSamplesPerStep{
				201000: 12,
				206000: 12,
				211000: 12,
				216000: 12,
			},
		},
		{
			Query:        `metricWith3SampleEvery10Seconds`,
			Start:        time.Unix(201, 0),
			End:          time.Unix(220, 0),
			PeakSamples:  12,
			Interval:     5 * time.Second,
			TotalSamples: 12, // 3 sample per query * 4 steps
			TotalSamplesPerStep: stats.TotalSamplesPerStep{
				201000: 3,
				206000: 3,
				211000: 3,
				216000: 3,
			},
		},
		{
			Query:        `max_over_time(metricWith3SampleEvery10Seconds[60s])`,
			Start:        time.Unix(201, 0),
			End:          time.Unix(220, 0),
			Interval:     5 * time.Second,
			PeakSamples:  18,
			TotalSamples: 72, // (3 sample / 10 seconds * 60 seconds) * 4 steps = 72
			TotalSamplesPerStep: stats.TotalSamplesPerStep{
				201000: 18,
				206000: 18,
				211000: 18,
				216000: 18,
			},
		},
		{
			Query:        "max_over_time(metricWith3SampleEvery10Seconds[60s:5s])",
			Start:        time.Unix(201, 0),
			End:          time.Unix(220, 0),
			Interval:     5 * time.Second,
			PeakSamples:  72,
			TotalSamples: 144, // 3 sample per query * 12 queries (60/5) * 4 steps
			TotalSamplesPerStep: stats.TotalSamplesPerStep{
				201000: 36,
				206000: 36,
				211000: 36,
				216000: 36,
			},
		},
		{
			Query:        "max_over_time(metricWith1SampleEvery10Seconds[60s:5s])",
			Start:        time.Unix(201, 0),
			End:          time.Unix(220, 0),
			Interval:     5 * time.Second,
			PeakSamples:  32,
			TotalSamples: 48, // 1 sample per query * 12 queries (60/5) * 4 steps
			TotalSamplesPerStep: stats.TotalSamplesPerStep{
				201000: 12,
				206000: 12,
				211000: 12,
				216000: 12,
			},
		},
		{
			Query:        "sum by (b) (max_over_time(metricWith1SampleEvery10Seconds[60s:5s]))",
			Start:        time.Unix(201, 0),
			End:          time.Unix(220, 0),
			Interval:     5 * time.Second,
			PeakSamples:  32,
			TotalSamples: 48, // 1 sample per query * 12 queries (60/5) * 4 steps
			TotalSamplesPerStep: stats.TotalSamplesPerStep{
				201000: 12,
				206000: 12,
				211000: 12,
				216000: 12,
			},
		},
		{
			Query:        "sum(max_over_time(metricWith3SampleEvery10Seconds[60s:5s])) + sum(max_over_time(metricWith3SampleEvery10Seconds[60s:5s]))",
			Start:        time.Unix(201, 0),
			End:          time.Unix(220, 0),
			Interval:     5 * time.Second,
			PeakSamples:  76,
			TotalSamples: 288, // 2 * (3 sample per query * 12 queries (60/5) * 4 steps)
			TotalSamplesPerStep: stats.TotalSamplesPerStep{
				201000: 72,
				206000: 72,
				211000: 72,
				216000: 72,
			},
		},
		{
			Query:        "sum(max_over_time(metricWith3SampleEvery10Seconds[60s:5s])) + sum(max_over_time(metricWith1SampleEvery10Seconds[60s:5s]))",
			Start:        time.Unix(201, 0),
			End:          time.Unix(220, 0),
			Interval:     5 * time.Second,
			PeakSamples:  72,
			TotalSamples: 192, // (1 sample per query * 12 queries (60/5) + 3 sample per query * 12 queries (60/5)) * 4 steps
			TotalSamplesPerStep: stats.TotalSamplesPerStep{
				201000: 48,
				206000: 48,
				211000: 48,
				216000: 48,
			},
		},
	}

	for _, c := range cases {
		t.Run(c.Query, func(t *testing.T) {
			opts := promql.NewPrometheusQueryOpts(true, 0)
			engine := promqltest.NewTestEngine(t, true, 0, promqltest.DefaultMaxSamplesPerQuery)

			runQuery := func(expErr error) *stats.Statistics {
				var err error
				var qry promql.Query
				if c.Interval == 0 {
					qry, err = engine.NewInstantQuery(context.Background(), storage, opts, c.Query, c.Start)
				} else {
					qry, err = engine.NewRangeQuery(context.Background(), storage, opts, c.Query, c.Start, c.End, c.Interval)
				}
				require.NoError(t, err)

				res := qry.Exec(context.Background())
				require.Equal(t, expErr, res.Err)

				return qry.Stats()
			}

			stats := runQuery(nil)
			require.Equal(t, c.TotalSamples, stats.Samples.TotalSamples, "Total samples mismatch")
			require.Equal(t, &c.TotalSamplesPerStep, stats.Samples.TotalSamplesPerStepMap(), "Total samples per time mismatch")
			require.Equal(t, c.PeakSamples, stats.Samples.PeakSamples, "Peak samples mismatch")

			// Check that the peak is correct by setting the max to one less.
			if c.SkipMaxCheck {
				return
			}
			engine = promqltest.NewTestEngine(t, true, 0, stats.Samples.PeakSamples-1)
			runQuery(promql.ErrTooManySamples(env))
		})
	}
}

func TestMaxQuerySamples(t *testing.T) {
	storage := promqltest.LoadedStorage(t, `
load 10s
  metric 1+1x100
  bigmetric{a="1"} 1+1x100
  bigmetric{a="2"} 1+1x100
`)
	t.Cleanup(func() { storage.Close() })

	// These test cases should be touching the limit exactly (hence no exceeding).
	// Exceeding the limit will be tested by doing -1 to the MaxSamples.
	cases := []struct {
		Query      string
		MaxSamples int
		Start      time.Time
		End        time.Time
		Interval   time.Duration
	}{
		// Instant queries.
		{
			Query:      "1",
			MaxSamples: 1,
			Start:      time.Unix(1, 0),
		},
		{
			Query:      "metric",
			MaxSamples: 1,
			Start:      time.Unix(1, 0),
		},
		{
			Query:      "metric[20s]",
			MaxSamples: 2,
			Start:      time.Unix(10, 0),
		},
		{
			Query:      "rate(metric[20s])",
			MaxSamples: 3,
			Start:      time.Unix(10, 0),
		},
		{
			Query:      "metric[20s:5s]",
			MaxSamples: 3,
			Start:      time.Unix(10, 0),
		},
		{
			Query:      "metric[20s] @ 10",
			MaxSamples: 2,
			Start:      time.Unix(0, 0),
		},
		// Range queries.
		{
			Query:      "1",
			MaxSamples: 3,
			Start:      time.Unix(0, 0),
			End:        time.Unix(2, 0),
			Interval:   time.Second,
		},
		{
			Query:      "1",
			MaxSamples: 3,
			Start:      time.Unix(0, 0),
			End:        time.Unix(2, 0),
			Interval:   time.Second,
		},
		{
			Query:      "metric",
			MaxSamples: 3,
			Start:      time.Unix(0, 0),
			End:        time.Unix(2, 0),
			Interval:   time.Second,
		},
		{
			Query:      "metric",
			MaxSamples: 3,
			Start:      time.Unix(0, 0),
			End:        time.Unix(10, 0),
			Interval:   5 * time.Second,
		},
		{
			Query:      "rate(bigmetric[1s])",
			MaxSamples: 1,
			Start:      time.Unix(0, 0),
			End:        time.Unix(10, 0),
			Interval:   5 * time.Second,
		},
		{
			// Result is duplicated, so @ also produces 3 samples.
			Query:      "metric @ 10",
			MaxSamples: 3,
			Start:      time.Unix(0, 0),
			End:        time.Unix(10, 0),
			Interval:   5 * time.Second,
		},
		{
			// The peak samples in memory is during the first evaluation:
			//   - Subquery takes 22 samples, 11 for each bigmetric, but samples on the left bound won't be evaluated.
			//   - Result is calculated per series where the series samples is buffered, hence 10 more here.
			//   - The result of two series is added before the last series buffer is discarded, so 2 more here.
			//   Hence at peak it is 22 (subquery) + 10 (buffer of a series) + 2 (result from 2 series).
			// The subquery samples and the buffer is discarded before duplicating.
			Query:      `rate(bigmetric[10s:1s] @ 10)`,
			MaxSamples: 34,
			Start:      time.Unix(0, 0),
			End:        time.Unix(10, 0),
			Interval:   5 * time.Second,
		},
		{
			// Here the reasoning is same as above. But LHS and RHS are done one after another.
			// So while one of them takes 34 samples at peak, we need to hold the 2 sample
			// result of the other till then.
			Query:      `rate(bigmetric[10s:1s] @ 10) + rate(bigmetric[10s:1s] @ 30)`,
			MaxSamples: 36,
			Start:      time.Unix(0, 0),
			End:        time.Unix(10, 0),
			Interval:   5 * time.Second,
		},
		{
			// promql.Sample as above but with only 1 part as step invariant.
			// Here the peak is caused by the non-step invariant part as it touches more time range.
			// Hence at peak it is 2*21 (subquery from 0s to 20s)
			//                     + 10 (buffer of a series per evaluation)
			//                     + 6 (result from 2 series at 3 eval times).
			Query:      `rate(bigmetric[10s:1s]) + rate(bigmetric[10s:1s] @ 30)`,
			MaxSamples: 58,
			Start:      time.Unix(10, 0),
			End:        time.Unix(20, 0),
			Interval:   5 * time.Second,
		},
		{
			// Nested subquery.
			// We saw that innermost rate takes 34 samples which is still the peak
			// since the other two subqueries just duplicate the result.
			Query:      `rate(rate(bigmetric[10s:1s] @ 10)[100s:25s] @ 1000)[100s:20s] @ 2000`,
			MaxSamples: 34,
			Start:      time.Unix(10, 0),
		},
		{
			// Nested subquery.
			// Now the outermost subquery produces more samples than inner most rate.
			Query:      `rate(rate(bigmetric[10s:1s] @ 10)[100s:25s] @ 1000)[17s:1s] @ 2000`,
			MaxSamples: 36,
			Start:      time.Unix(10, 0),
		},
	}

	for _, c := range cases {
		t.Run(c.Query, func(t *testing.T) {
			engine := newTestEngine(t)
			testFunc := func(expError error) {
				var err error
				var qry promql.Query
				if c.Interval == 0 {
					qry, err = engine.NewInstantQuery(context.Background(), storage, nil, c.Query, c.Start)
				} else {
					qry, err = engine.NewRangeQuery(context.Background(), storage, nil, c.Query, c.Start, c.End, c.Interval)
				}
				require.NoError(t, err)

				res := qry.Exec(context.Background())
				stats := qry.Stats()
				require.Equal(t, expError, res.Err)
				require.NotNil(t, stats)
				if expError == nil {
					require.Equal(t, c.MaxSamples, stats.Samples.PeakSamples, "peak samples mismatch for query %q", c.Query)
				}
			}

			// Within limit.
			engine = promqltest.NewTestEngine(t, false, 0, c.MaxSamples)
			testFunc(nil)

			// Exceeding limit.
			engine = promqltest.NewTestEngine(t, false, 0, c.MaxSamples-1)
			testFunc(promql.ErrTooManySamples(env))
		})
	}
}

func TestAtModifier(t *testing.T) {
	engine := newTestEngine(t)
	storage := promqltest.LoadedStorage(t, `
load 10s
  metric{job="1"} 0+1x1000
  metric{job="2"} 0+2x1000
  metric_topk{instance="1"} 0+1x1000
  metric_topk{instance="2"} 0+2x1000
  metric_topk{instance="3"} 1000-1x1000

load 1ms
  metric_ms 0+1x10000
`)
	t.Cleanup(func() { storage.Close() })

	lbls1 := labels.FromStrings("__name__", "metric", "job", "1")
	lbls2 := labels.FromStrings("__name__", "metric", "job", "2")
	lblstopk2 := labels.FromStrings("__name__", "metric_topk", "instance", "2")
	lblstopk3 := labels.FromStrings("__name__", "metric_topk", "instance", "3")
	lblsms := labels.FromStrings("__name__", "metric_ms")
	lblsneg := labels.FromStrings("__name__", "metric_neg")

	// Add some samples with negative timestamp.
	db := storage.DB
	app := db.Appender(context.Background())
	ref, err := app.Append(0, lblsneg, -1000000, 1000)
	require.NoError(t, err)
	for ts := int64(-1000000 + 1000); ts <= 0; ts += 1000 {
		_, err := app.Append(ref, labels.EmptyLabels(), ts, -float64(ts/1000)+1)
		require.NoError(t, err)
	}

	// To test the fix for https://github.com/prometheus/prometheus/issues/8433.
	_, err = app.Append(0, labels.FromStrings("__name__", "metric_timestamp"), 3600*1000, 1000)
	require.NoError(t, err)

	require.NoError(t, app.Commit())

	cases := []struct {
		query                string
		start, end, interval int64 // Time in seconds.
		result               parser.Value
	}{
		{ // Time of the result is the evaluation time.
			query: `metric_neg @ 0`,
			start: 100,
			result: promql.Vector{
				promql.Sample{F: 1, T: 100000, Metric: lblsneg},
			},
		}, {
			query: `metric_neg @ -200`,
			start: 100,
			result: promql.Vector{
				promql.Sample{F: 201, T: 100000, Metric: lblsneg},
			},
		}, {
			query: `metric{job="2"} @ 50`,
			start: -2, end: 2, interval: 1,
			result: promql.Matrix{
				promql.Series{
					Floats: []promql.FPoint{{F: 10, T: -2000}, {F: 10, T: -1000}, {F: 10, T: 0}, {F: 10, T: 1000}, {F: 10, T: 2000}},
					Metric: lbls2,
				},
			},
		}, { // Timestamps for matrix selector does not depend on the evaluation time.
			query: "metric[20s] @ 300",
			start: 10,
			result: promql.Matrix{
				promql.Series{
					Floats: []promql.FPoint{{F: 29, T: 290000}, {F: 30, T: 300000}},
					Metric: lbls1,
				},
				promql.Series{
					Floats: []promql.FPoint{{F: 58, T: 290000}, {F: 60, T: 300000}},
					Metric: lbls2,
				},
			},
		}, {
			query: `metric_neg[2s] @ 0`,
			start: 100,
			result: promql.Matrix{
				promql.Series{
					Floats: []promql.FPoint{{F: 2, T: -1000}, {F: 1, T: 0}},
					Metric: lblsneg,
				},
			},
		}, {
			query: `metric_neg[3s] @ -500`,
			start: 100,
			result: promql.Matrix{
				promql.Series{
					Floats: []promql.FPoint{{F: 503, T: -502000}, {F: 502, T: -501000}, {F: 501, T: -500000}},
					Metric: lblsneg,
				},
			},
		}, {
			query: `metric_ms[3ms] @ 2.345`,
			start: 100,
			result: promql.Matrix{
				promql.Series{
					Floats: []promql.FPoint{{F: 2343, T: 2343}, {F: 2344, T: 2344}, {F: 2345, T: 2345}},
					Metric: lblsms,
				},
			},
		}, {
			query: "metric[100s:25s] @ 300",
			start: 100,
			result: promql.Matrix{
				promql.Series{
					Floats: []promql.FPoint{{F: 20, T: 200000}, {F: 22, T: 225000}, {F: 25, T: 250000}, {F: 27, T: 275000}, {F: 30, T: 300000}},
					Metric: lbls1,
				},
				promql.Series{
					Floats: []promql.FPoint{{F: 40, T: 200000}, {F: 44, T: 225000}, {F: 50, T: 250000}, {F: 54, T: 275000}, {F: 60, T: 300000}},
					Metric: lbls2,
				},
			},
		}, {
			query: "metric_neg[50s:25s] @ 0",
			start: 100,
			result: promql.Matrix{
				promql.Series{
					Floats: []promql.FPoint{{F: 51, T: -50000}, {F: 26, T: -25000}, {F: 1, T: 0}},
					Metric: lblsneg,
				},
			},
		}, {
			query: "metric_neg[50s:25s] @ -100",
			start: 100,
			result: promql.Matrix{
				promql.Series{
					Floats: []promql.FPoint{{F: 151, T: -150000}, {F: 126, T: -125000}, {F: 101, T: -100000}},
					Metric: lblsneg,
				},
			},
		}, {
			query: `metric_ms[100ms:25ms] @ 2.345`,
			start: 100,
			result: promql.Matrix{
				promql.Series{
					Floats: []promql.FPoint{{F: 2250, T: 2250}, {F: 2275, T: 2275}, {F: 2300, T: 2300}, {F: 2325, T: 2325}},
					Metric: lblsms,
				},
			},
		}, {
			query: `metric_topk and topk(1, sum_over_time(metric_topk[50s] @ 100))`,
			start: 50, end: 80, interval: 10,
			result: promql.Matrix{
				promql.Series{
					Floats: []promql.FPoint{{F: 995, T: 50000}, {F: 994, T: 60000}, {F: 993, T: 70000}, {F: 992, T: 80000}},
					Metric: lblstopk3,
				},
			},
		}, {
			query: `metric_topk and topk(1, sum_over_time(metric_topk[50s] @ 5000))`,
			start: 50, end: 80, interval: 10,
			result: promql.Matrix{
				promql.Series{
					Floats: []promql.FPoint{{F: 10, T: 50000}, {F: 12, T: 60000}, {F: 14, T: 70000}, {F: 16, T: 80000}},
					Metric: lblstopk2,
				},
			},
		}, {
			query: `metric_topk and topk(1, sum_over_time(metric_topk[50s] @ end()))`,
			start: 70, end: 100, interval: 10,
			result: promql.Matrix{
				promql.Series{
					Floats: []promql.FPoint{{F: 993, T: 70000}, {F: 992, T: 80000}, {F: 991, T: 90000}, {F: 990, T: 100000}},
					Metric: lblstopk3,
				},
			},
		}, {
			query: `metric_topk and topk(1, sum_over_time(metric_topk[50s] @ start()))`,
			start: 100, end: 130, interval: 10,
			result: promql.Matrix{
				promql.Series{
					Floats: []promql.FPoint{{F: 990, T: 100000}, {F: 989, T: 110000}, {F: 988, T: 120000}, {F: 987, T: 130000}},
					Metric: lblstopk3,
				},
			},
		}, {
			// Tests for https://github.com/prometheus/prometheus/issues/8433.
			// The trick here is that the query range should be > lookback delta.
			query: `timestamp(metric_timestamp @ 3600)`,
			start: 0, end: 7 * 60, interval: 60,
			result: promql.Matrix{
				promql.Series{
					Floats: []promql.FPoint{
						{F: 3600, T: 0},
						{F: 3600, T: 60 * 1000},
						{F: 3600, T: 2 * 60 * 1000},
						{F: 3600, T: 3 * 60 * 1000},
						{F: 3600, T: 4 * 60 * 1000},
						{F: 3600, T: 5 * 60 * 1000},
						{F: 3600, T: 6 * 60 * 1000},
						{F: 3600, T: 7 * 60 * 1000},
					},
					Metric:   labels.EmptyLabels(),
					DropName: true,
				},
			},
		},
	}

	for _, c := range cases {
		t.Run(c.query, func(t *testing.T) {
			if c.interval == 0 {
				c.interval = 1
			}
			start, end, interval := time.Unix(c.start, 0), time.Unix(c.end, 0), time.Duration(c.interval)*time.Second
			var err error
			var qry promql.Query
			if c.end == 0 {
				qry, err = engine.NewInstantQuery(context.Background(), storage, nil, c.query, start)
			} else {
				qry, err = engine.NewRangeQuery(context.Background(), storage, nil, c.query, start, end, interval)
			}
			require.NoError(t, err)

			res := qry.Exec(context.Background())
			require.NoError(t, res.Err)
			if expMat, ok := c.result.(promql.Matrix); ok {
				sort.Sort(expMat)
				sort.Sort(res.Value.(promql.Matrix))
			}
			testutil.RequireEqual(t, c.result, res.Value, "query %q failed", c.query)
		})
	}
}

func TestSubquerySelector(t *testing.T) {
	type caseType struct {
		Query  string
		Result promql.Result
		Start  time.Time
	}

	for _, tst := range []struct {
		loadString string
		cases      []caseType
	}{
		{
			loadString: `load 10s
							metric 1 2`,
			cases: []caseType{
				{
					Query: "metric[20s:10s]",
					Result: promql.Result{
						nil,
						promql.Matrix{
							promql.Series{
								Floats: []promql.FPoint{{F: 1, T: 0}, {F: 2, T: 10000}},
								Metric: labels.FromStrings("__name__", "metric"),
							},
						},
						nil,
					},
					Start: time.Unix(10, 0),
				},
				{
					Query: "metric[20s:5s]",
					Result: promql.Result{
						nil,
						promql.Matrix{
							promql.Series{
								Floats: []promql.FPoint{{F: 1, T: 0}, {F: 1, T: 5000}, {F: 2, T: 10000}},
								Metric: labels.FromStrings("__name__", "metric"),
							},
						},
						nil,
					},
					Start: time.Unix(10, 0),
				},
				{
					Query: "metric[20s:5s] offset 2s",
					Result: promql.Result{
						nil,
						promql.Matrix{
							promql.Series{
								Floats: []promql.FPoint{{F: 1, T: 0}, {F: 1, T: 5000}, {F: 2, T: 10000}},
								Metric: labels.FromStrings("__name__", "metric"),
							},
						},
						nil,
					},
					Start: time.Unix(12, 0),
				},
				{
					Query: "metric[20s:5s] offset 6s",
					Result: promql.Result{
						nil,
						promql.Matrix{
							promql.Series{
								Floats: []promql.FPoint{{F: 1, T: 0}, {F: 1, T: 5000}, {F: 2, T: 10000}},
								Metric: labels.FromStrings("__name__", "metric"),
							},
						},
						nil,
					},
					Start: time.Unix(20, 0),
				},
				{
					Query: "metric[20s:5s] offset 4s",
					Result: promql.Result{
						nil,
						promql.Matrix{
							promql.Series{
								Floats: []promql.FPoint{{F: 2, T: 15000}, {F: 2, T: 20000}, {F: 2, T: 25000}, {F: 2, T: 30000}},
								Metric: labels.FromStrings("__name__", "metric"),
							},
						},
						nil,
					},
					Start: time.Unix(35, 0),
				},
				{
					Query: "metric[20s:5s] offset 5s",
					Result: promql.Result{
						nil,
						promql.Matrix{
							promql.Series{
								Floats: []promql.FPoint{{F: 2, T: 10000}, {F: 2, T: 15000}, {F: 2, T: 20000}, {F: 2, T: 25000}, {F: 2, T: 30000}},
								Metric: labels.FromStrings("__name__", "metric"),
							},
						},
						nil,
					},
					Start: time.Unix(35, 0),
				},
				{
					Query: "metric[20s:5s] offset 6s",
					Result: promql.Result{
						nil,
						promql.Matrix{
							promql.Series{
								Floats: []promql.FPoint{{F: 2, T: 10000}, {F: 2, T: 15000}, {F: 2, T: 20000}, {F: 2, T: 25000}},
								Metric: labels.FromStrings("__name__", "metric"),
							},
						},
						nil,
					},
					Start: time.Unix(35, 0),
				},
				{
					Query: "metric[20s:5s] offset 7s",
					Result: promql.Result{
						nil,
						promql.Matrix{
							promql.Series{
								Floats: []promql.FPoint{{F: 2, T: 10000}, {F: 2, T: 15000}, {F: 2, T: 20000}, {F: 2, T: 25000}},
								Metric: labels.FromStrings("__name__", "metric"),
							},
						},
						nil,
					},
					Start: time.Unix(35, 0),
				},
			},
		},
		{
			loadString: `load 10s
							http_requests{job="api-server", instance="0", group="production"}	0+10x1000 100+30x1000
							http_requests{job="api-server", instance="1", group="production"}	0+20x1000 200+30x1000
							http_requests{job="api-server", instance="0", group="canary"}		0+30x1000 300+80x1000
							http_requests{job="api-server", instance="1", group="canary"}		0+40x2000`,
			cases: []caseType{
				{ // Normal selector.
					Query: `http_requests{group=~"pro.*",instance="0"}[30s:10s]`,
					Result: promql.Result{
						nil,
						promql.Matrix{
							promql.Series{
								Floats: []promql.FPoint{{F: 9990, T: 9990000}, {F: 10000, T: 10000000}, {F: 100, T: 10010000}, {F: 130, T: 10020000}},
								Metric: labels.FromStrings("__name__", "http_requests", "job", "api-server", "instance", "0", "group", "production"),
							},
						},
						nil,
					},
					Start: time.Unix(10020, 0),
				},
				{ // Default step.
					Query: `http_requests{group=~"pro.*",instance="0"}[5m:]`,
					Result: promql.Result{
						nil,
						promql.Matrix{
							promql.Series{
								Floats: []promql.FPoint{{F: 9840, T: 9840000}, {F: 9900, T: 9900000}, {F: 9960, T: 9960000}, {F: 130, T: 10020000}, {F: 310, T: 10080000}},
								Metric: labels.FromStrings("__name__", "http_requests", "job", "api-server", "instance", "0", "group", "production"),
							},
						},
						nil,
					},
					Start: time.Unix(10100, 0),
				},
				{ // Checking if high offset (>LookbackDelta) is being taken care of.
					Query: `http_requests{group=~"pro.*",instance="0"}[5m:] offset 20m`,
					Result: promql.Result{
						nil,
						promql.Matrix{
							promql.Series{
								Floats: []promql.FPoint{{F: 8640, T: 8640000}, {F: 8700, T: 8700000}, {F: 8760, T: 8760000}, {F: 8820, T: 8820000}, {F: 8880, T: 8880000}},
								Metric: labels.FromStrings("__name__", "http_requests", "job", "api-server", "instance", "0", "group", "production"),
							},
						},
						nil,
					},
					Start: time.Unix(10100, 0),
				},
				{
					Query: `rate(http_requests[1m])[15s:5s]`,
					Result: promql.Result{
						nil,
						promql.Matrix{
							promql.Series{
								Floats:   []promql.FPoint{{F: 3, T: 7985000}, {F: 3, T: 7990000}, {F: 3, T: 7995000}, {F: 3, T: 8000000}},
								Metric:   labels.FromStrings("job", "api-server", "instance", "0", "group", "canary"),
								DropName: true,
							},
							promql.Series{
								Floats:   []promql.FPoint{{F: 4, T: 7985000}, {F: 4, T: 7990000}, {F: 4, T: 7995000}, {F: 4, T: 8000000}},
								Metric:   labels.FromStrings("job", "api-server", "instance", "1", "group", "canary"),
								DropName: true,
							},
							promql.Series{
								Floats:   []promql.FPoint{{F: 1, T: 7985000}, {F: 1, T: 7990000}, {F: 1, T: 7995000}, {F: 1, T: 8000000}},
								Metric:   labels.FromStrings("job", "api-server", "instance", "0", "group", "production"),
								DropName: true,
							},
							promql.Series{
								Floats:   []promql.FPoint{{F: 2, T: 7985000}, {F: 2, T: 7990000}, {F: 2, T: 7995000}, {F: 2, T: 8000000}},
								Metric:   labels.FromStrings("job", "api-server", "instance", "1", "group", "production"),
								DropName: true,
							},
						},
						nil,
					},
					Start: time.Unix(8000, 0),
				},
				{
					Query: `sum(http_requests{group=~"pro.*"})[30s:10s]`,
					Result: promql.Result{
						nil,
						promql.Matrix{
							promql.Series{
								Floats: []promql.FPoint{{F: 270, T: 90000}, {F: 300, T: 100000}, {F: 330, T: 110000}, {F: 360, T: 120000}},
								Metric: labels.EmptyLabels(),
							},
						},
						nil,
					},
					Start: time.Unix(120, 0),
				},
				{
					Query: `sum(http_requests)[40s:10s]`,
					Result: promql.Result{
						nil,
						promql.Matrix{
							promql.Series{
								Floats: []promql.FPoint{{F: 800, T: 80000}, {F: 900, T: 90000}, {F: 1000, T: 100000}, {F: 1100, T: 110000}, {F: 1200, T: 120000}},
								Metric: labels.EmptyLabels(),
							},
						},
						nil,
					},
					Start: time.Unix(120, 0),
				},
				{
					Query: `(sum(http_requests{group=~"p.*"})+sum(http_requests{group=~"c.*"}))[20s:5s]`,
					Result: promql.Result{
						nil,
						promql.Matrix{
							promql.Series{
								Floats: []promql.FPoint{{F: 1000, T: 100000}, {F: 1000, T: 105000}, {F: 1100, T: 110000}, {F: 1100, T: 115000}, {F: 1200, T: 120000}},
								Metric: labels.EmptyLabels(),
							},
						},
						nil,
					},
					Start: time.Unix(120, 0),
				},
			},
		},
	} {
		t.Run("", func(t *testing.T) {
			engine := newTestEngine(t)
			storage := promqltest.LoadedStorage(t, tst.loadString)
			t.Cleanup(func() { storage.Close() })

			for _, c := range tst.cases {
				t.Run(c.Query, func(t *testing.T) {
					qry, err := engine.NewInstantQuery(context.Background(), storage, nil, c.Query, c.Start)
					require.NoError(t, err)

					res := qry.Exec(context.Background())
					require.Equal(t, c.Result.Err, res.Err)
					mat := res.Value.(promql.Matrix)
					sort.Sort(mat)
					testutil.RequireEqual(t, c.Result.Value, mat)
				})
			}
		})
	}
}

type FakeQueryLogger struct {
	closed bool
	logs   []interface{}
	attrs  []any
}

func NewFakeQueryLogger() *FakeQueryLogger {
	return &FakeQueryLogger{
		closed: false,
		logs:   make([]interface{}, 0),
		attrs:  make([]any, 0),
	}
}

// It implements the promql.QueryLogger interface.
func (f *FakeQueryLogger) Close() error {
	f.closed = true
	return nil
}

// It implements the promql.QueryLogger interface.
func (f *FakeQueryLogger) Info(msg string, args ...any) {
	log := append([]any{msg}, args...)
	log = append(log, f.attrs...)
	f.attrs = f.attrs[:0]
	f.logs = append(f.logs, log...)
}

// It implements the promql.QueryLogger interface.
func (f *FakeQueryLogger) Error(msg string, args ...any) {
	log := append([]any{msg}, args...)
	log = append(log, f.attrs...)
	f.attrs = f.attrs[:0]
	f.logs = append(f.logs, log...)
}

// It implements the promql.QueryLogger interface.
func (f *FakeQueryLogger) Warn(msg string, args ...any) {
	log := append([]any{msg}, args...)
	log = append(log, f.attrs...)
	f.attrs = f.attrs[:0]
	f.logs = append(f.logs, log...)
}

// It implements the promql.QueryLogger interface.
func (f *FakeQueryLogger) Debug(msg string, args ...any) {
	log := append([]any{msg}, args...)
	log = append(log, f.attrs...)
	f.attrs = f.attrs[:0]
	f.logs = append(f.logs, log...)
}

// It implements the promql.QueryLogger interface.
func (f *FakeQueryLogger) With(args ...any) {
	f.attrs = append(f.attrs, args...)
}

func TestQueryLogger_basic(t *testing.T) {
	opts := promql.EngineOpts{
		Logger:     nil,
		Reg:        nil,
		MaxSamples: 10,
		Timeout:    10 * time.Second,
	}
	engine := promqltest.NewTestEngineWithOpts(t, opts)

	queryExec := func() {
		ctx, cancelCtx := context.WithCancel(context.Background())
		defer cancelCtx()
		query := engine.NewTestQuery(func(ctx context.Context) error {
			return contextDone(ctx, "test statement execution")
		})
		res := query.Exec(ctx)
		require.NoError(t, res.Err)
	}

	// promql.Query works without query log initialized.
	queryExec()

	f1 := NewFakeQueryLogger()
	engine.SetQueryLogger(f1)
	queryExec()
	require.Contains(t, f1.logs, `params`)
	require.Contains(t, f1.logs, map[string]interface{}{"query": "test statement"})

	l := len(f1.logs)
	queryExec()
	require.Len(t, f1.logs, 2*l)

	// Test that we close the query logger when unsetting it.
	require.False(t, f1.closed, "expected f1 to be open, got closed")
	engine.SetQueryLogger(nil)
	require.True(t, f1.closed, "expected f1 to be closed, got open")
	queryExec()

	// Test that we close the query logger when swapping.
	f2 := NewFakeQueryLogger()
	f3 := NewFakeQueryLogger()
	engine.SetQueryLogger(f2)
	require.False(t, f2.closed, "expected f2 to be open, got closed")
	queryExec()
	engine.SetQueryLogger(f3)
	require.True(t, f2.closed, "expected f2 to be closed, got open")
	require.False(t, f3.closed, "expected f3 to be open, got closed")
	queryExec()
}

func TestQueryLogger_fields(t *testing.T) {
	opts := promql.EngineOpts{
		Logger:     nil,
		Reg:        nil,
		MaxSamples: 10,
		Timeout:    10 * time.Second,
	}
	engine := promqltest.NewTestEngineWithOpts(t, opts)

	f1 := NewFakeQueryLogger()
	engine.SetQueryLogger(f1)

	ctx, cancelCtx := context.WithCancel(context.Background())
	ctx = promql.NewOriginContext(ctx, map[string]interface{}{"foo": "bar"})
	defer cancelCtx()
	query := engine.NewTestQuery(func(ctx context.Context) error {
		return contextDone(ctx, "test statement execution")
	})

	res := query.Exec(ctx)
	require.NoError(t, res.Err)

	require.Contains(t, f1.logs, `foo`)
	require.Contains(t, f1.logs, `bar`)
}

func TestQueryLogger_error(t *testing.T) {
	opts := promql.EngineOpts{
		Logger:     nil,
		Reg:        nil,
		MaxSamples: 10,
		Timeout:    10 * time.Second,
	}
	engine := promqltest.NewTestEngineWithOpts(t, opts)

	f1 := NewFakeQueryLogger()
	engine.SetQueryLogger(f1)

	ctx, cancelCtx := context.WithCancel(context.Background())
	ctx = promql.NewOriginContext(ctx, map[string]interface{}{"foo": "bar"})
	defer cancelCtx()
	testErr := errors.New("failure")
	query := engine.NewTestQuery(func(ctx context.Context) error {
		return testErr
	})

	res := query.Exec(ctx)
	require.Error(t, res.Err, "query should have failed")

	require.Contains(t, f1.logs, `params`)
	require.Contains(t, f1.logs, map[string]interface{}{"query": "test statement"})
	require.Contains(t, f1.logs, `error`)
	require.Contains(t, f1.logs, testErr)
}

func TestPreprocessAndWrapWithStepInvariantExpr(t *testing.T) {
	startTime := time.Unix(1000, 0)
	endTime := time.Unix(9999, 0)
	testCases := []struct {
		input      string      // The input to be parsed.
		expected   parser.Expr // The expected expression AST.
		outputTest bool
	}{
		{
			input: "123.4567",
			expected: &parser.StepInvariantExpr{
				Expr: &parser.NumberLiteral{
					Val:      123.4567,
					PosRange: posrange.PositionRange{Start: 0, End: 8},
				},
			},
		},
		{
			input: `"foo"`,
			expected: &parser.StepInvariantExpr{
				Expr: &parser.StringLiteral{
					Val:      "foo",
					PosRange: posrange.PositionRange{Start: 0, End: 5},
				},
			},
		},
		{
			input: "foo * bar",
			expected: &parser.BinaryExpr{
				Op: parser.MUL,
				LHS: &parser.VectorSelector{
					Name: "foo",
					LabelMatchers: []*labels.Matcher{
						parser.MustLabelMatcher(labels.MatchEqual, "__name__", "foo"),
					},
					PosRange: posrange.PositionRange{
						Start: 0,
						End:   3,
					},
				},
				RHS: &parser.VectorSelector{
					Name: "bar",
					LabelMatchers: []*labels.Matcher{
						parser.MustLabelMatcher(labels.MatchEqual, "__name__", "bar"),
					},
					PosRange: posrange.PositionRange{
						Start: 6,
						End:   9,
					},
				},
				VectorMatching: &parser.VectorMatching{Card: parser.CardOneToOne},
			},
		},
		{
			input: "foo * bar @ 10",
			expected: &parser.BinaryExpr{
				Op: parser.MUL,
				LHS: &parser.VectorSelector{
					Name: "foo",
					LabelMatchers: []*labels.Matcher{
						parser.MustLabelMatcher(labels.MatchEqual, "__name__", "foo"),
					},
					PosRange: posrange.PositionRange{
						Start: 0,
						End:   3,
					},
				},
				RHS: &parser.StepInvariantExpr{
					Expr: &parser.VectorSelector{
						Name: "bar",
						LabelMatchers: []*labels.Matcher{
							parser.MustLabelMatcher(labels.MatchEqual, "__name__", "bar"),
						},
						PosRange: posrange.PositionRange{
							Start: 6,
							End:   14,
						},
						Timestamp: makeInt64Pointer(10000),
					},
				},
				VectorMatching: &parser.VectorMatching{Card: parser.CardOneToOne},
			},
		},
		{
			input: "foo @ 20 * bar @ 10",
			expected: &parser.StepInvariantExpr{
				Expr: &parser.BinaryExpr{
					Op: parser.MUL,
					LHS: &parser.VectorSelector{
						Name: "foo",
						LabelMatchers: []*labels.Matcher{
							parser.MustLabelMatcher(labels.MatchEqual, "__name__", "foo"),
						},
						PosRange: posrange.PositionRange{
							Start: 0,
							End:   8,
						},
						Timestamp: makeInt64Pointer(20000),
					},
					RHS: &parser.VectorSelector{
						Name: "bar",
						LabelMatchers: []*labels.Matcher{
							parser.MustLabelMatcher(labels.MatchEqual, "__name__", "bar"),
						},
						PosRange: posrange.PositionRange{
							Start: 11,
							End:   19,
						},
						Timestamp: makeInt64Pointer(10000),
					},
					VectorMatching: &parser.VectorMatching{Card: parser.CardOneToOne},
				},
			},
		},
		{
			input: "test[5s]",
			expected: &parser.MatrixSelector{
				VectorSelector: &parser.VectorSelector{
					Name: "test",
					LabelMatchers: []*labels.Matcher{
						parser.MustLabelMatcher(labels.MatchEqual, "__name__", "test"),
					},
					PosRange: posrange.PositionRange{
						Start: 0,
						End:   4,
					},
				},
				Range:  5 * time.Second,
				EndPos: 8,
			},
		},
		{
			input: `test{a="b"}[5y] @ 1603774699`,
			expected: &parser.StepInvariantExpr{
				Expr: &parser.MatrixSelector{
					VectorSelector: &parser.VectorSelector{
						Name:      "test",
						Timestamp: makeInt64Pointer(1603774699000),
						LabelMatchers: []*labels.Matcher{
							parser.MustLabelMatcher(labels.MatchEqual, "a", "b"),
							parser.MustLabelMatcher(labels.MatchEqual, "__name__", "test"),
						},
						PosRange: posrange.PositionRange{
							Start: 0,
							End:   11,
						},
					},
					Range:  5 * 365 * 24 * time.Hour,
					EndPos: 28,
				},
			},
		},
		{
			input: "sum by (foo)(some_metric)",
			expected: &parser.AggregateExpr{
				Op: parser.SUM,
				Expr: &parser.VectorSelector{
					Name: "some_metric",
					LabelMatchers: []*labels.Matcher{
						parser.MustLabelMatcher(labels.MatchEqual, "__name__", "some_metric"),
					},
					PosRange: posrange.PositionRange{
						Start: 13,
						End:   24,
					},
				},
				Grouping: []string{"foo"},
				PosRange: posrange.PositionRange{
					Start: 0,
					End:   25,
				},
			},
		},
		{
			input: "sum by (foo)(some_metric @ 10)",
			expected: &parser.StepInvariantExpr{
				Expr: &parser.AggregateExpr{
					Op: parser.SUM,
					Expr: &parser.VectorSelector{
						Name: "some_metric",
						LabelMatchers: []*labels.Matcher{
							parser.MustLabelMatcher(labels.MatchEqual, "__name__", "some_metric"),
						},
						PosRange: posrange.PositionRange{
							Start: 13,
							End:   29,
						},
						Timestamp: makeInt64Pointer(10000),
					},
					Grouping: []string{"foo"},
					PosRange: posrange.PositionRange{
						Start: 0,
						End:   30,
					},
				},
			},
		},
		{
			input: "sum(some_metric1 @ 10) + sum(some_metric2 @ 20)",
			expected: &parser.StepInvariantExpr{
				Expr: &parser.BinaryExpr{
					Op:             parser.ADD,
					VectorMatching: &parser.VectorMatching{},
					LHS: &parser.AggregateExpr{
						Op: parser.SUM,
						Expr: &parser.VectorSelector{
							Name: "some_metric1",
							LabelMatchers: []*labels.Matcher{
								parser.MustLabelMatcher(labels.MatchEqual, "__name__", "some_metric1"),
							},
							PosRange: posrange.PositionRange{
								Start: 4,
								End:   21,
							},
							Timestamp: makeInt64Pointer(10000),
						},
						PosRange: posrange.PositionRange{
							Start: 0,
							End:   22,
						},
					},
					RHS: &parser.AggregateExpr{
						Op: parser.SUM,
						Expr: &parser.VectorSelector{
							Name: "some_metric2",
							LabelMatchers: []*labels.Matcher{
								parser.MustLabelMatcher(labels.MatchEqual, "__name__", "some_metric2"),
							},
							PosRange: posrange.PositionRange{
								Start: 29,
								End:   46,
							},
							Timestamp: makeInt64Pointer(20000),
						},
						PosRange: posrange.PositionRange{
							Start: 25,
							End:   47,
						},
					},
				},
			},
		},
		{
			input: "some_metric and topk(5, rate(some_metric[1m] @ 20))",
			expected: &parser.BinaryExpr{
				Op: parser.LAND,
				VectorMatching: &parser.VectorMatching{
					Card: parser.CardManyToMany,
				},
				LHS: &parser.VectorSelector{
					Name: "some_metric",
					LabelMatchers: []*labels.Matcher{
						parser.MustLabelMatcher(labels.MatchEqual, "__name__", "some_metric"),
					},
					PosRange: posrange.PositionRange{
						Start: 0,
						End:   11,
					},
				},
				RHS: &parser.StepInvariantExpr{
					Expr: &parser.AggregateExpr{
						Op: parser.TOPK,
						Expr: &parser.Call{
							Func: parser.MustGetFunction("rate"),
							Args: parser.Expressions{
								&parser.MatrixSelector{
									VectorSelector: &parser.VectorSelector{
										Name: "some_metric",
										LabelMatchers: []*labels.Matcher{
											parser.MustLabelMatcher(labels.MatchEqual, "__name__", "some_metric"),
										},
										PosRange: posrange.PositionRange{
											Start: 29,
											End:   40,
										},
										Timestamp: makeInt64Pointer(20000),
									},
									Range:  1 * time.Minute,
									EndPos: 49,
								},
							},
							PosRange: posrange.PositionRange{
								Start: 24,
								End:   50,
							},
						},
						Param: &parser.NumberLiteral{
							Val: 5,
							PosRange: posrange.PositionRange{
								Start: 21,
								End:   22,
							},
						},
						PosRange: posrange.PositionRange{
							Start: 16,
							End:   51,
						},
					},
				},
			},
		},
		{
			input: "time()",
			expected: &parser.Call{
				Func: parser.MustGetFunction("time"),
				Args: parser.Expressions{},
				PosRange: posrange.PositionRange{
					Start: 0,
					End:   6,
				},
			},
		},
		{
			input: `foo{bar="baz"}[10m:6s]`,
			expected: &parser.SubqueryExpr{
				Expr: &parser.VectorSelector{
					Name: "foo",
					LabelMatchers: []*labels.Matcher{
						parser.MustLabelMatcher(labels.MatchEqual, "bar", "baz"),
						parser.MustLabelMatcher(labels.MatchEqual, "__name__", "foo"),
					},
					PosRange: posrange.PositionRange{
						Start: 0,
						End:   14,
					},
				},
				Range:  10 * time.Minute,
				Step:   6 * time.Second,
				EndPos: 22,
			},
		},
		{
			input: `foo{bar="baz"}[10m:6s] @ 10`,
			expected: &parser.StepInvariantExpr{
				Expr: &parser.SubqueryExpr{
					Expr: &parser.VectorSelector{
						Name: "foo",
						LabelMatchers: []*labels.Matcher{
							parser.MustLabelMatcher(labels.MatchEqual, "bar", "baz"),
							parser.MustLabelMatcher(labels.MatchEqual, "__name__", "foo"),
						},
						PosRange: posrange.PositionRange{
							Start: 0,
							End:   14,
						},
					},
					Range:     10 * time.Minute,
					Step:      6 * time.Second,
					Timestamp: makeInt64Pointer(10000),
					EndPos:    27,
				},
			},
		},
		{ // Even though the subquery is step invariant, the inside is also wrapped separately.
			input: `sum(foo{bar="baz"} @ 20)[10m:6s] @ 10`,
			expected: &parser.StepInvariantExpr{
				Expr: &parser.SubqueryExpr{
					Expr: &parser.StepInvariantExpr{
						Expr: &parser.AggregateExpr{
							Op: parser.SUM,
							Expr: &parser.VectorSelector{
								Name: "foo",
								LabelMatchers: []*labels.Matcher{
									parser.MustLabelMatcher(labels.MatchEqual, "bar", "baz"),
									parser.MustLabelMatcher(labels.MatchEqual, "__name__", "foo"),
								},
								PosRange: posrange.PositionRange{
									Start: 4,
									End:   23,
								},
								Timestamp: makeInt64Pointer(20000),
							},
							PosRange: posrange.PositionRange{
								Start: 0,
								End:   24,
							},
						},
					},
					Range:     10 * time.Minute,
					Step:      6 * time.Second,
					Timestamp: makeInt64Pointer(10000),
					EndPos:    37,
				},
			},
		},
		{
			input: `min_over_time(rate(foo{bar="baz"}[2s])[5m:] @ 1603775091)[4m:3s]`,
			expected: &parser.SubqueryExpr{
				Expr: &parser.StepInvariantExpr{
					Expr: &parser.Call{
						Func: parser.MustGetFunction("min_over_time"),
						Args: parser.Expressions{
							&parser.SubqueryExpr{
								Expr: &parser.Call{
									Func: parser.MustGetFunction("rate"),
									Args: parser.Expressions{
										&parser.MatrixSelector{
											VectorSelector: &parser.VectorSelector{
												Name: "foo",
												LabelMatchers: []*labels.Matcher{
													parser.MustLabelMatcher(labels.MatchEqual, "bar", "baz"),
													parser.MustLabelMatcher(labels.MatchEqual, "__name__", "foo"),
												},
												PosRange: posrange.PositionRange{
													Start: 19,
													End:   33,
												},
											},
											Range:  2 * time.Second,
											EndPos: 37,
										},
									},
									PosRange: posrange.PositionRange{
										Start: 14,
										End:   38,
									},
								},
								Range:     5 * time.Minute,
								Timestamp: makeInt64Pointer(1603775091000),
								EndPos:    56,
							},
						},
						PosRange: posrange.PositionRange{
							Start: 0,
							End:   57,
						},
					},
				},
				Range:  4 * time.Minute,
				Step:   3 * time.Second,
				EndPos: 64,
			},
		},
		{
			input: `some_metric @ 123 offset 1m [10m:5s]`,
			expected: &parser.SubqueryExpr{
				Expr: &parser.StepInvariantExpr{
					Expr: &parser.VectorSelector{
						Name: "some_metric",
						LabelMatchers: []*labels.Matcher{
							parser.MustLabelMatcher(labels.MatchEqual, "__name__", "some_metric"),
						},
						PosRange: posrange.PositionRange{
							Start: 0,
							End:   27,
						},
						Timestamp:      makeInt64Pointer(123000),
						OriginalOffset: 1 * time.Minute,
					},
				},
				Range:  10 * time.Minute,
				Step:   5 * time.Second,
				EndPos: 36,
			},
		},
		{
			input: `some_metric[10m:5s] offset 1m @ 123`,
			expected: &parser.StepInvariantExpr{
				Expr: &parser.SubqueryExpr{
					Expr: &parser.VectorSelector{
						Name: "some_metric",
						LabelMatchers: []*labels.Matcher{
							parser.MustLabelMatcher(labels.MatchEqual, "__name__", "some_metric"),
						},
						PosRange: posrange.PositionRange{
							Start: 0,
							End:   11,
						},
					},
					Timestamp:      makeInt64Pointer(123000),
					OriginalOffset: 1 * time.Minute,
					Range:          10 * time.Minute,
					Step:           5 * time.Second,
					EndPos:         35,
				},
			},
		},
		{
			input: `(foo + bar{nm="val"} @ 1234)[5m:] @ 1603775019`,
			expected: &parser.StepInvariantExpr{
				Expr: &parser.SubqueryExpr{
					Expr: &parser.ParenExpr{
						Expr: &parser.BinaryExpr{
							Op: parser.ADD,
							VectorMatching: &parser.VectorMatching{
								Card: parser.CardOneToOne,
							},
							LHS: &parser.VectorSelector{
								Name: "foo",
								LabelMatchers: []*labels.Matcher{
									parser.MustLabelMatcher(labels.MatchEqual, "__name__", "foo"),
								},
								PosRange: posrange.PositionRange{
									Start: 1,
									End:   4,
								},
							},
							RHS: &parser.StepInvariantExpr{
								Expr: &parser.VectorSelector{
									Name: "bar",
									LabelMatchers: []*labels.Matcher{
										parser.MustLabelMatcher(labels.MatchEqual, "nm", "val"),
										parser.MustLabelMatcher(labels.MatchEqual, "__name__", "bar"),
									},
									Timestamp: makeInt64Pointer(1234000),
									PosRange: posrange.PositionRange{
										Start: 7,
										End:   27,
									},
								},
							},
						},
						PosRange: posrange.PositionRange{
							Start: 0,
							End:   28,
						},
					},
					Range:     5 * time.Minute,
					Timestamp: makeInt64Pointer(1603775019000),
					EndPos:    46,
				},
			},
		},
		{
			input: "abs(abs(metric @ 10))",
			expected: &parser.StepInvariantExpr{
				Expr: &parser.Call{
					Func: &parser.Function{
						Name:       "abs",
						ArgTypes:   []parser.ValueType{parser.ValueTypeVector},
						ReturnType: parser.ValueTypeVector,
					},
					Args: parser.Expressions{&parser.Call{
						Func: &parser.Function{
							Name:       "abs",
							ArgTypes:   []parser.ValueType{parser.ValueTypeVector},
							ReturnType: parser.ValueTypeVector,
						},
						Args: parser.Expressions{&parser.VectorSelector{
							Name: "metric",
							LabelMatchers: []*labels.Matcher{
								parser.MustLabelMatcher(labels.MatchEqual, "__name__", "metric"),
							},
							PosRange: posrange.PositionRange{
								Start: 8,
								End:   19,
							},
							Timestamp: makeInt64Pointer(10000),
						}},
						PosRange: posrange.PositionRange{
							Start: 4,
							End:   20,
						},
					}},
					PosRange: posrange.PositionRange{
						Start: 0,
						End:   21,
					},
				},
			},
		},
		{
			input: "sum(sum(some_metric1 @ 10) + sum(some_metric2 @ 20))",
			expected: &parser.StepInvariantExpr{
				Expr: &parser.AggregateExpr{
					Op: parser.SUM,
					Expr: &parser.BinaryExpr{
						Op:             parser.ADD,
						VectorMatching: &parser.VectorMatching{},
						LHS: &parser.AggregateExpr{
							Op: parser.SUM,
							Expr: &parser.VectorSelector{
								Name: "some_metric1",
								LabelMatchers: []*labels.Matcher{
									parser.MustLabelMatcher(labels.MatchEqual, "__name__", "some_metric1"),
								},
								PosRange: posrange.PositionRange{
									Start: 8,
									End:   25,
								},
								Timestamp: makeInt64Pointer(10000),
							},
							PosRange: posrange.PositionRange{
								Start: 4,
								End:   26,
							},
						},
						RHS: &parser.AggregateExpr{
							Op: parser.SUM,
							Expr: &parser.VectorSelector{
								Name: "some_metric2",
								LabelMatchers: []*labels.Matcher{
									parser.MustLabelMatcher(labels.MatchEqual, "__name__", "some_metric2"),
								},
								PosRange: posrange.PositionRange{
									Start: 33,
									End:   50,
								},
								Timestamp: makeInt64Pointer(20000),
							},
							PosRange: posrange.PositionRange{
								Start: 29,
								End:   52,
							},
						},
					},
					PosRange: posrange.PositionRange{
						Start: 0,
						End:   52,
					},
				},
			},
		},
		{
			input: `foo @ start()`,
			expected: &parser.StepInvariantExpr{
				Expr: &parser.VectorSelector{
					Name: "foo",
					LabelMatchers: []*labels.Matcher{
						parser.MustLabelMatcher(labels.MatchEqual, "__name__", "foo"),
					},
					PosRange: posrange.PositionRange{
						Start: 0,
						End:   13,
					},
					Timestamp:  makeInt64Pointer(timestamp.FromTime(startTime)),
					StartOrEnd: parser.START,
				},
			},
		},
		{
			input: `foo @ end()`,
			expected: &parser.StepInvariantExpr{
				Expr: &parser.VectorSelector{
					Name: "foo",
					LabelMatchers: []*labels.Matcher{
						parser.MustLabelMatcher(labels.MatchEqual, "__name__", "foo"),
					},
					PosRange: posrange.PositionRange{
						Start: 0,
						End:   11,
					},
					Timestamp:  makeInt64Pointer(timestamp.FromTime(endTime)),
					StartOrEnd: parser.END,
				},
			},
		},
		{
			input: `test[5y] @ start()`,
			expected: &parser.StepInvariantExpr{
				Expr: &parser.MatrixSelector{
					VectorSelector: &parser.VectorSelector{
						Name:       "test",
						Timestamp:  makeInt64Pointer(timestamp.FromTime(startTime)),
						StartOrEnd: parser.START,
						LabelMatchers: []*labels.Matcher{
							parser.MustLabelMatcher(labels.MatchEqual, "__name__", "test"),
						},
						PosRange: posrange.PositionRange{
							Start: 0,
							End:   4,
						},
					},
					Range:  5 * 365 * 24 * time.Hour,
					EndPos: 18,
				},
			},
		},
		{
			input: `test[5y] @ end()`,
			expected: &parser.StepInvariantExpr{
				Expr: &parser.MatrixSelector{
					VectorSelector: &parser.VectorSelector{
						Name:       "test",
						Timestamp:  makeInt64Pointer(timestamp.FromTime(endTime)),
						StartOrEnd: parser.END,
						LabelMatchers: []*labels.Matcher{
							parser.MustLabelMatcher(labels.MatchEqual, "__name__", "test"),
						},
						PosRange: posrange.PositionRange{
							Start: 0,
							End:   4,
						},
					},
					Range:  5 * 365 * 24 * time.Hour,
					EndPos: 16,
				},
			},
		},
		{
			input: `some_metric[10m:5s] @ start()`,
			expected: &parser.StepInvariantExpr{
				Expr: &parser.SubqueryExpr{
					Expr: &parser.VectorSelector{
						Name: "some_metric",
						LabelMatchers: []*labels.Matcher{
							parser.MustLabelMatcher(labels.MatchEqual, "__name__", "some_metric"),
						},
						PosRange: posrange.PositionRange{
							Start: 0,
							End:   11,
						},
					},
					Timestamp:  makeInt64Pointer(timestamp.FromTime(startTime)),
					StartOrEnd: parser.START,
					Range:      10 * time.Minute,
					Step:       5 * time.Second,
					EndPos:     29,
				},
			},
		},
		{
			input: `some_metric[10m:5s] @ end()`,
			expected: &parser.StepInvariantExpr{
				Expr: &parser.SubqueryExpr{
					Expr: &parser.VectorSelector{
						Name: "some_metric",
						LabelMatchers: []*labels.Matcher{
							parser.MustLabelMatcher(labels.MatchEqual, "__name__", "some_metric"),
						},
						PosRange: posrange.PositionRange{
							Start: 0,
							End:   11,
						},
					},
					Timestamp:  makeInt64Pointer(timestamp.FromTime(endTime)),
					StartOrEnd: parser.END,
					Range:      10 * time.Minute,
					Step:       5 * time.Second,
					EndPos:     27,
				},
			},
		},
		{
			input:      `floor(some_metric / (3 * 1024))`,
			outputTest: true,
			expected: &parser.Call{
				Func: &parser.Function{
					Name:       "floor",
					ArgTypes:   []parser.ValueType{parser.ValueTypeVector},
					ReturnType: parser.ValueTypeVector,
				},
				Args: parser.Expressions{
					&parser.BinaryExpr{
						Op: parser.DIV,
						LHS: &parser.VectorSelector{
							Name: "some_metric",
							LabelMatchers: []*labels.Matcher{
								parser.MustLabelMatcher(labels.MatchEqual, "__name__", "some_metric"),
							},
							PosRange: posrange.PositionRange{
								Start: 6,
								End:   17,
							},
						},
						RHS: &parser.StepInvariantExpr{
							Expr: &parser.ParenExpr{
								Expr: &parser.BinaryExpr{
									Op: parser.MUL,
									LHS: &parser.NumberLiteral{
										Val: 3,
										PosRange: posrange.PositionRange{
											Start: 21,
											End:   22,
										},
									},
									RHS: &parser.NumberLiteral{
										Val: 1024,
										PosRange: posrange.PositionRange{
											Start: 25,
											End:   29,
										},
									},
								},
								PosRange: posrange.PositionRange{
									Start: 20,
									End:   30,
								},
							},
						},
					},
				},
				PosRange: posrange.PositionRange{
					Start: 0,
					End:   31,
				},
			},
		},
	}

	for _, test := range testCases {
		t.Run(test.input, func(t *testing.T) {
			expr, err := parser.ParseExpr(test.input)
			require.NoError(t, err)
			expr = promql.PreprocessExpr(expr, startTime, endTime)
			if test.outputTest {
				require.Equal(t, test.input, expr.String(), "error on input '%s'", test.input)
			}
			require.Equal(t, test.expected, expr, "error on input '%s'", test.input)
		})
	}
}

func TestEngineOptsValidation(t *testing.T) {
	cases := []struct {
		opts     promql.EngineOpts
		query    string
		fail     bool
		expError error
	}{
		{
			opts:  promql.EngineOpts{EnableAtModifier: false},
			query: "metric @ 100", fail: true, expError: promql.ErrValidationAtModifierDisabled,
		}, {
			opts:  promql.EngineOpts{EnableAtModifier: false},
			query: "rate(metric[1m] @ 100)", fail: true, expError: promql.ErrValidationAtModifierDisabled,
		}, {
			opts:  promql.EngineOpts{EnableAtModifier: false},
			query: "rate(metric[1h:1m] @ 100)", fail: true, expError: promql.ErrValidationAtModifierDisabled,
		}, {
			opts:  promql.EngineOpts{EnableAtModifier: false},
			query: "metric @ start()", fail: true, expError: promql.ErrValidationAtModifierDisabled,
		}, {
			opts:  promql.EngineOpts{EnableAtModifier: false},
			query: "rate(metric[1m] @ start())", fail: true, expError: promql.ErrValidationAtModifierDisabled,
		}, {
			opts:  promql.EngineOpts{EnableAtModifier: false},
			query: "rate(metric[1h:1m] @ start())", fail: true, expError: promql.ErrValidationAtModifierDisabled,
		}, {
			opts:  promql.EngineOpts{EnableAtModifier: false},
			query: "metric @ end()", fail: true, expError: promql.ErrValidationAtModifierDisabled,
		}, {
			opts:  promql.EngineOpts{EnableAtModifier: false},
			query: "rate(metric[1m] @ end())", fail: true, expError: promql.ErrValidationAtModifierDisabled,
		}, {
			opts:  promql.EngineOpts{EnableAtModifier: false},
			query: "rate(metric[1h:1m] @ end())", fail: true, expError: promql.ErrValidationAtModifierDisabled,
		}, {
			opts:  promql.EngineOpts{EnableAtModifier: true},
			query: "metric @ 100",
		}, {
			opts:  promql.EngineOpts{EnableAtModifier: true},
			query: "rate(metric[1m] @ start())",
		}, {
			opts:  promql.EngineOpts{EnableAtModifier: true},
			query: "rate(metric[1h:1m] @ end())",
		}, {
			opts:  promql.EngineOpts{EnableNegativeOffset: false},
			query: "metric offset -1s", fail: true, expError: promql.ErrValidationNegativeOffsetDisabled,
		}, {
			opts:  promql.EngineOpts{EnableNegativeOffset: true},
			query: "metric offset -1s",
		}, {
			opts:  promql.EngineOpts{EnableAtModifier: true, EnableNegativeOffset: true},
			query: "metric @ 100 offset -2m",
		}, {
			opts:  promql.EngineOpts{EnableAtModifier: true, EnableNegativeOffset: true},
			query: "metric offset -2m @ 100",
		},
	}

	for _, c := range cases {
		eng := promqltest.NewTestEngineWithOpts(t, c.opts)
		_, err1 := eng.NewInstantQuery(context.Background(), nil, nil, c.query, time.Unix(10, 0))
		_, err2 := eng.NewRangeQuery(context.Background(), nil, nil, c.query, time.Unix(0, 0), time.Unix(10, 0), time.Second)
		if c.fail {
			require.Equal(t, c.expError, err1)
			require.Equal(t, c.expError, err2)
		} else {
			require.NoError(t, err1)
			require.NoError(t, err2)
		}
	}
}

func TestEngine_Close(t *testing.T) {
	t.Run("nil engine", func(t *testing.T) {
		var ng *promql.Engine
		require.NoError(t, ng.Close())
	})

	t.Run("non-nil engine", func(t *testing.T) {
		ng := promql.NewEngine(promql.EngineOpts{
			Logger:                   nil,
			Reg:                      nil,
			MaxSamples:               0,
			Timeout:                  100 * time.Second,
			NoStepSubqueryIntervalFn: nil,
			EnableAtModifier:         true,
			EnableNegativeOffset:     true,
			EnablePerStepStats:       false,
			LookbackDelta:            0,
			EnableDelayedNameRemoval: true,
		})
		require.NoError(t, ng.Close())
	})
}

func TestInstantQueryWithRangeVectorSelector(t *testing.T) {
	engine := newTestEngine(t)

	baseT := timestamp.Time(0)
	storage := promqltest.LoadedStorage(t, `
		load 1m
			some_metric{env="1"} 0+1x4
			some_metric{env="2"} 0+2x4
			some_metric_with_stale_marker 0 1 stale 3
	`)
	t.Cleanup(func() { require.NoError(t, storage.Close()) })

	testCases := map[string]struct {
		expr     string
		expected promql.Matrix
		ts       time.Time
	}{
		"matches series with points in range": {
			expr: "some_metric[2m]",
			ts:   baseT.Add(2 * time.Minute),
			expected: promql.Matrix{
				{
					Metric: labels.FromStrings("__name__", "some_metric", "env", "1"),
					Floats: []promql.FPoint{
						{T: timestamp.FromTime(baseT.Add(time.Minute)), F: 1},
						{T: timestamp.FromTime(baseT.Add(2 * time.Minute)), F: 2},
					},
				},
				{
					Metric: labels.FromStrings("__name__", "some_metric", "env", "2"),
					Floats: []promql.FPoint{
						{T: timestamp.FromTime(baseT.Add(time.Minute)), F: 2},
						{T: timestamp.FromTime(baseT.Add(2 * time.Minute)), F: 4},
					},
				},
			},
		},
		"matches no series": {
			expr:     "some_nonexistent_metric[1m]",
			ts:       baseT,
			expected: promql.Matrix{},
		},
		"no samples in range": {
			expr:     "some_metric[1m]",
			ts:       baseT.Add(20 * time.Minute),
			expected: promql.Matrix{},
		},
		"metric with stale marker": {
			expr: "some_metric_with_stale_marker[3m]",
			ts:   baseT.Add(3 * time.Minute),
			expected: promql.Matrix{
				{
					Metric: labels.FromStrings("__name__", "some_metric_with_stale_marker"),
					Floats: []promql.FPoint{
						{T: timestamp.FromTime(baseT.Add(time.Minute)), F: 1},
						{T: timestamp.FromTime(baseT.Add(3 * time.Minute)), F: 3},
					},
				},
			},
		},
	}

	for name, testCase := range testCases {
		t.Run(name, func(t *testing.T) {
			q, err := engine.NewInstantQuery(context.Background(), storage, nil, testCase.expr, testCase.ts)
			require.NoError(t, err)
			defer q.Close()

			res := q.Exec(context.Background())
			require.NoError(t, res.Err)
			testutil.RequireEqual(t, testCase.expected, res.Value)
		})
	}
}

func TestNativeHistogram_Sum_Count_Add_AvgOperator(t *testing.T) {
	// TODO(codesome): Integrate histograms into the PromQL testing framework
	// and write more tests there.
	cases := []struct {
		histograms  []histogram.Histogram
		expected    histogram.FloatHistogram
		expectedAvg histogram.FloatHistogram
	}{
		{
			histograms: []histogram.Histogram{
				{
					CounterResetHint: histogram.GaugeType,
					Schema:           0,
					Count:            25,
					Sum:              1234.5,
					ZeroThreshold:    0.001,
					ZeroCount:        4,
					PositiveSpans: []histogram.Span{
						{Offset: 0, Length: 2},
						{Offset: 1, Length: 2},
					},
					PositiveBuckets: []int64{1, 1, -1, 0},
					NegativeSpans: []histogram.Span{
						{Offset: 0, Length: 2},
						{Offset: 2, Length: 2},
					},
					NegativeBuckets: []int64{2, 2, -3, 8},
				},
				{
					CounterResetHint: histogram.GaugeType,
					Schema:           0,
					Count:            41,
					Sum:              2345.6,
					ZeroThreshold:    0.001,
					ZeroCount:        5,
					PositiveSpans: []histogram.Span{
						{Offset: 0, Length: 4},
						{Offset: 0, Length: 0},
						{Offset: 0, Length: 3},
					},
					PositiveBuckets: []int64{1, 2, -2, 1, -1, 0, 0},
					NegativeSpans: []histogram.Span{
						{Offset: 1, Length: 4},
						{Offset: 2, Length: 0},
						{Offset: 2, Length: 3},
					},
					NegativeBuckets: []int64{1, 3, -2, 5, -2, 0, -3},
				},
				{
					CounterResetHint: histogram.GaugeType,
					Schema:           0,
					Count:            41,
					Sum:              1111.1,
					ZeroThreshold:    0.001,
					ZeroCount:        5,
					PositiveSpans: []histogram.Span{
						{Offset: 0, Length: 4},
						{Offset: 0, Length: 0},
						{Offset: 0, Length: 3},
					},
					PositiveBuckets: []int64{1, 2, -2, 1, -1, 0, 0},
					NegativeSpans: []histogram.Span{
						{Offset: 1, Length: 4},
						{Offset: 2, Length: 0},
						{Offset: 2, Length: 3},
					},
					NegativeBuckets: []int64{1, 3, -2, 5, -2, 0, -3},
				},
				{
					CounterResetHint: histogram.GaugeType,
					Schema:           1, // Everything is 0 just to make the count 4 so avg has nicer numbers.
				},
			},
			expected: histogram.FloatHistogram{
				CounterResetHint: histogram.GaugeType,
				Schema:           0,
				ZeroThreshold:    0.001,
				ZeroCount:        14,
				Count:            107,
				Sum:              4691.2,
				PositiveSpans: []histogram.Span{
					{Offset: 0, Length: 7},
				},
				PositiveBuckets: []float64{3, 8, 2, 5, 3, 2, 2},
				NegativeSpans: []histogram.Span{
					{Offset: 0, Length: 6},
					{Offset: 3, Length: 3},
				},
				NegativeBuckets: []float64{2, 6, 8, 4, 15, 9, 10, 10, 4},
			},
			expectedAvg: histogram.FloatHistogram{
				CounterResetHint: histogram.GaugeType,
				Schema:           0,
				ZeroThreshold:    0.001,
				ZeroCount:        3.5,
				Count:            26.75,
				Sum:              1172.8,
				PositiveSpans: []histogram.Span{
					{Offset: 0, Length: 7},
				},
				PositiveBuckets: []float64{0.75, 2, 0.5, 1.25, 0.75, 0.5, 0.5},
				NegativeSpans: []histogram.Span{
					{Offset: 0, Length: 6},
					{Offset: 3, Length: 3},
				},
				NegativeBuckets: []float64{0.5, 1.5, 2, 1, 3.75, 2.25, 2.5, 2.5, 1},
			},
		},
	}

	idx0 := int64(0)
	for _, c := range cases {
		for _, floatHisto := range []bool{true, false} {
			t.Run(fmt.Sprintf("floatHistogram=%t %d", floatHisto, idx0), func(t *testing.T) {
				storage := teststorage.New(t)
				t.Cleanup(func() { storage.Close() })

				seriesName := "sparse_histogram_series"
				seriesNameOverTime := "sparse_histogram_series_over_time"

				engine := newTestEngine(t)

				ts := idx0 * int64(10*time.Minute/time.Millisecond)
				app := storage.Appender(context.Background())
				_, err := app.Append(0, labels.FromStrings("__name__", "float_series", "idx", "0"), ts, 42)
				require.NoError(t, err)
				for idx1, h := range c.histograms {
					lbls := labels.FromStrings("__name__", seriesName, "idx", strconv.Itoa(idx1))
					// Since we mutate h later, we need to create a copy here.
					var err error
					if floatHisto {
						_, err = app.AppendHistogram(0, lbls, ts, nil, h.Copy().ToFloat(nil))
					} else {
						_, err = app.AppendHistogram(0, lbls, ts, h.Copy(), nil)
					}
					require.NoError(t, err)

					lbls = labels.FromStrings("__name__", seriesNameOverTime)
					newTs := ts + int64(idx1)*int64(time.Minute/time.Millisecond)
					// Since we mutate h later, we need to create a copy here.
					if floatHisto {
						_, err = app.AppendHistogram(0, lbls, newTs, nil, h.Copy().ToFloat(nil))
					} else {
						_, err = app.AppendHistogram(0, lbls, newTs, h.Copy(), nil)
					}
					require.NoError(t, err)
				}
				require.NoError(t, app.Commit())

				queryAndCheck := func(queryString string, ts int64, exp promql.Vector) {
					qry, err := engine.NewInstantQuery(context.Background(), storage, nil, queryString, timestamp.Time(ts))
					require.NoError(t, err)

					res := qry.Exec(context.Background())
					require.NoError(t, res.Err)
					require.Empty(t, res.Warnings)

					vector, err := res.Vector()
					require.NoError(t, err)

					testutil.RequireEqual(t, exp, vector)
				}
				queryAndCheckAnnotations := func(queryString string, ts int64, expWarnings annotations.Annotations) {
					qry, err := engine.NewInstantQuery(context.Background(), storage, nil, queryString, timestamp.Time(ts))
					require.NoError(t, err)

					res := qry.Exec(context.Background())
					require.NoError(t, res.Err)
					require.Equal(t, expWarnings, res.Warnings)
				}

				// sum().
				queryString := fmt.Sprintf("sum(%s)", seriesName)
				queryAndCheck(queryString, ts, []promql.Sample{{T: ts, H: &c.expected, Metric: labels.EmptyLabels()}})

				queryString = `sum({idx="0"})`
				var annos annotations.Annotations
				annos.Add(annotations.NewMixedFloatsHistogramsAggWarning(posrange.PositionRange{Start: 4, End: 13}))
				queryAndCheckAnnotations(queryString, ts, annos)

				// + operator.
				queryString = fmt.Sprintf(`%s{idx="0"}`, seriesName)
				for idx := 1; idx < len(c.histograms); idx++ {
					queryString += fmt.Sprintf(` + ignoring(idx) %s{idx="%d"}`, seriesName, idx)
				}
				queryAndCheck(queryString, ts, []promql.Sample{{T: ts, H: &c.expected, Metric: labels.EmptyLabels()}})

				// count().
				queryString = fmt.Sprintf("count(%s)", seriesName)
				queryAndCheck(queryString, ts, []promql.Sample{{T: ts, F: 4, Metric: labels.EmptyLabels()}})

				// avg().
				queryString = fmt.Sprintf("avg(%s)", seriesName)
				queryAndCheck(queryString, ts, []promql.Sample{{T: ts, H: &c.expectedAvg, Metric: labels.EmptyLabels()}})

				offset := int64(len(c.histograms) - 1)
				newTs := ts + offset*int64(time.Minute/time.Millisecond)

				// sum_over_time().
				queryString = fmt.Sprintf("sum_over_time(%s[%dm:1m])", seriesNameOverTime, offset+1)
				queryAndCheck(queryString, newTs, []promql.Sample{{T: newTs, H: &c.expected, Metric: labels.EmptyLabels(), DropName: true}})

				// avg_over_time().
				queryString = fmt.Sprintf("avg_over_time(%s[%dm:1m])", seriesNameOverTime, offset+1)
				queryAndCheck(queryString, newTs, []promql.Sample{{T: newTs, H: &c.expectedAvg, Metric: labels.EmptyLabels(), DropName: true}})
			})
			idx0++
		}
	}
}

func TestNativeHistogram_SubOperator(t *testing.T) {
	// TODO(codesome): Integrate histograms into the PromQL testing framework
	// and write more tests there.
	cases := []struct {
		histograms []histogram.Histogram
		expected   histogram.FloatHistogram
	}{
		{
			histograms: []histogram.Histogram{
				{
					Schema:        0,
					Count:         41,
					Sum:           2345.6,
					ZeroThreshold: 0.001,
					ZeroCount:     5,
					PositiveSpans: []histogram.Span{
						{Offset: 0, Length: 4},
						{Offset: 0, Length: 0},
						{Offset: 0, Length: 3},
					},
					PositiveBuckets: []int64{1, 2, -2, 1, -1, 0, 0},
					NegativeSpans: []histogram.Span{
						{Offset: 1, Length: 4},
						{Offset: 2, Length: 0},
						{Offset: 2, Length: 3},
					},
					NegativeBuckets: []int64{1, 3, -2, 5, -2, 0, -3},
				},
				{
					Schema:        0,
					Count:         11,
					Sum:           1234.5,
					ZeroThreshold: 0.001,
					ZeroCount:     3,
					PositiveSpans: []histogram.Span{
						{Offset: 1, Length: 2},
					},
					PositiveBuckets: []int64{2, -1},
					NegativeSpans: []histogram.Span{
						{Offset: 2, Length: 2},
					},
					NegativeBuckets: []int64{3, -1},
				},
			},
			expected: histogram.FloatHistogram{
				Schema:        0,
				Count:         30,
				Sum:           1111.1,
				ZeroThreshold: 0.001,
				ZeroCount:     2,
				PositiveSpans: []histogram.Span{
					{Offset: 0, Length: 2},
					{Offset: 1, Length: 4},
				},
				PositiveBuckets: []float64{1, 1, 2, 1, 1, 1},
				NegativeSpans: []histogram.Span{
					{Offset: 1, Length: 2},
					{Offset: 1, Length: 1},
					{Offset: 4, Length: 3},
				},
				NegativeBuckets: []float64{1, 1, 7, 5, 5, 2},
			},
		},
		{
			histograms: []histogram.Histogram{
				{
					Schema:        0,
					Count:         41,
					Sum:           2345.6,
					ZeroThreshold: 0.001,
					ZeroCount:     5,
					PositiveSpans: []histogram.Span{
						{Offset: 0, Length: 4},
						{Offset: 0, Length: 0},
						{Offset: 0, Length: 3},
					},
					PositiveBuckets: []int64{1, 2, -2, 1, -1, 0, 0},
					NegativeSpans: []histogram.Span{
						{Offset: 1, Length: 4},
						{Offset: 2, Length: 0},
						{Offset: 2, Length: 3},
					},
					NegativeBuckets: []int64{1, 3, -2, 5, -2, 0, -3},
				},
				{
					Schema:        1,
					Count:         11,
					Sum:           1234.5,
					ZeroThreshold: 0.001,
					ZeroCount:     3,
					PositiveSpans: []histogram.Span{
						{Offset: 1, Length: 2},
					},
					PositiveBuckets: []int64{2, -1},
					NegativeSpans: []histogram.Span{
						{Offset: 2, Length: 2},
					},
					NegativeBuckets: []int64{3, -1},
				},
			},
			expected: histogram.FloatHistogram{
				Schema:        0,
				Count:         30,
				Sum:           1111.1,
				ZeroThreshold: 0.001,
				ZeroCount:     2,
				PositiveSpans: []histogram.Span{
					{Offset: 0, Length: 1},
					{Offset: 1, Length: 5},
				},
				PositiveBuckets: []float64{1, 1, 2, 1, 1, 1},
				NegativeSpans: []histogram.Span{
					{Offset: 1, Length: 4},
					{Offset: 4, Length: 3},
				},
				NegativeBuckets: []float64{-2, 2, 2, 7, 5, 5, 2},
			},
		},
		{
			histograms: []histogram.Histogram{
				{
					Schema:        1,
					Count:         11,
					Sum:           1234.5,
					ZeroThreshold: 0.001,
					ZeroCount:     3,
					PositiveSpans: []histogram.Span{
						{Offset: 1, Length: 2},
					},
					PositiveBuckets: []int64{2, -1},
					NegativeSpans: []histogram.Span{
						{Offset: 2, Length: 2},
					},
					NegativeBuckets: []int64{3, -1},
				},
				{
					Schema:        0,
					Count:         41,
					Sum:           2345.6,
					ZeroThreshold: 0.001,
					ZeroCount:     5,
					PositiveSpans: []histogram.Span{
						{Offset: 0, Length: 4},
						{Offset: 0, Length: 0},
						{Offset: 0, Length: 3},
					},
					PositiveBuckets: []int64{1, 2, -2, 1, -1, 0, 0},
					NegativeSpans: []histogram.Span{
						{Offset: 1, Length: 4},
						{Offset: 2, Length: 0},
						{Offset: 2, Length: 3},
					},
					NegativeBuckets: []int64{1, 3, -2, 5, -2, 0, -3},
				},
			},
			expected: histogram.FloatHistogram{
				Schema:        0,
				Count:         -30,
				Sum:           -1111.1,
				ZeroThreshold: 0.001,
				ZeroCount:     -2,
				PositiveSpans: []histogram.Span{
					{Offset: 0, Length: 1},
					{Offset: 1, Length: 5},
				},
				PositiveBuckets: []float64{-1, -1, -2, -1, -1, -1},
				NegativeSpans: []histogram.Span{
					{Offset: 1, Length: 4},
					{Offset: 4, Length: 3},
				},
				NegativeBuckets: []float64{2, -2, -2, -7, -5, -5, -2},
			},
		},
	}

	idx0 := int64(0)
	for _, c := range cases {
		for _, floatHisto := range []bool{true, false} {
			t.Run(fmt.Sprintf("floatHistogram=%t %d", floatHisto, idx0), func(t *testing.T) {
				engine := newTestEngine(t)
				storage := teststorage.New(t)
				t.Cleanup(func() { storage.Close() })

				seriesName := "sparse_histogram_series"

				ts := idx0 * int64(10*time.Minute/time.Millisecond)
				app := storage.Appender(context.Background())
				for idx1, h := range c.histograms {
					lbls := labels.FromStrings("__name__", seriesName, "idx", strconv.Itoa(idx1))
					// Since we mutate h later, we need to create a copy here.
					var err error
					if floatHisto {
						_, err = app.AppendHistogram(0, lbls, ts, nil, h.Copy().ToFloat(nil))
					} else {
						_, err = app.AppendHistogram(0, lbls, ts, h.Copy(), nil)
					}
					require.NoError(t, err)
				}
				require.NoError(t, app.Commit())

				queryAndCheck := func(queryString string, exp promql.Vector) {
					qry, err := engine.NewInstantQuery(context.Background(), storage, nil, queryString, timestamp.Time(ts))
					require.NoError(t, err)

					res := qry.Exec(context.Background())
					require.NoError(t, res.Err)

					vector, err := res.Vector()
					require.NoError(t, err)

					if len(vector) == len(exp) {
						for i, e := range exp {
							got := vector[i].H
							if got != e.H {
								// Error messages are better if we compare structs, not pointers.
								require.Equal(t, *e.H, *got)
							}
						}
					}

					testutil.RequireEqual(t, exp, vector)
				}

				// - operator.
				queryString := fmt.Sprintf(`%s{idx="0"}`, seriesName)
				for idx := 1; idx < len(c.histograms); idx++ {
					queryString += fmt.Sprintf(` - ignoring(idx) %s{idx="%d"}`, seriesName, idx)
				}
				queryAndCheck(queryString, []promql.Sample{{T: ts, H: &c.expected, Metric: labels.EmptyLabels()}})
			})
		}
		idx0++
	}
}

func TestQueryLookbackDelta(t *testing.T) {
	var (
		load = `load 5m
metric 0 1 2
`
		query           = "metric"
		lastDatapointTs = time.Unix(600, 0)
	)

	cases := []struct {
		name                          string
		ts                            time.Time
		engineLookback, queryLookback time.Duration
		expectSamples                 bool
	}{
		{
			name:          "default lookback delta",
			ts:            lastDatapointTs.Add(defaultLookbackDelta - time.Millisecond),
			expectSamples: true,
		},
		{
			name:          "outside default lookback delta",
			ts:            lastDatapointTs.Add(defaultLookbackDelta),
			expectSamples: false,
		},
		{
			name:           "custom engine lookback delta",
			ts:             lastDatapointTs.Add(10*time.Minute - time.Millisecond),
			engineLookback: 10 * time.Minute,
			expectSamples:  true,
		},
		{
			name:           "outside custom engine lookback delta",
			ts:             lastDatapointTs.Add(10 * time.Minute),
			engineLookback: 10 * time.Minute,
			expectSamples:  false,
		},
		{
			name:           "custom query lookback delta",
			ts:             lastDatapointTs.Add(20*time.Minute - time.Millisecond),
			engineLookback: 10 * time.Minute,
			queryLookback:  20 * time.Minute,
			expectSamples:  true,
		},
		{
			name:           "outside custom query lookback delta",
			ts:             lastDatapointTs.Add(20 * time.Minute),
			engineLookback: 10 * time.Minute,
			queryLookback:  20 * time.Minute,
			expectSamples:  false,
		},
		{
			name:           "negative custom query lookback delta",
			ts:             lastDatapointTs.Add(20*time.Minute - time.Millisecond),
			engineLookback: -10 * time.Minute,
			queryLookback:  20 * time.Minute,
			expectSamples:  true,
		},
	}

	for _, c := range cases {
		c := c
		t.Run(c.name, func(t *testing.T) {
			engine := promqltest.NewTestEngine(t, false, c.engineLookback, promqltest.DefaultMaxSamplesPerQuery)
			storage := promqltest.LoadedStorage(t, load)
			t.Cleanup(func() { storage.Close() })

			opts := promql.NewPrometheusQueryOpts(false, c.queryLookback)
			qry, err := engine.NewInstantQuery(context.Background(), storage, opts, query, c.ts)
			require.NoError(t, err)

			res := qry.Exec(context.Background())
			require.NoError(t, res.Err)
			vec, ok := res.Value.(promql.Vector)
			require.True(t, ok)
			if c.expectSamples {
				require.NotEmpty(t, vec)
			} else {
				require.Empty(t, vec)
			}
		})
	}
}

func makeInt64Pointer(val int64) *int64 {
	valp := new(int64)
	*valp = val
	return valp
}

func TestHistogramCopyFromIteratorRegression(t *testing.T) {
	// Loading the following histograms creates two chunks because there's a
	// counter reset. Not only the counter is lower in the last histogram
	// but also there's missing buckets.
	// This in turns means that chunk iterators will have different spans.
	load := `load 1m
histogram {{sum:4 count:4 buckets:[2 2]}} {{sum:6 count:6 buckets:[3 3]}} {{sum:1 count:1 buckets:[1]}}
`
	storage := promqltest.LoadedStorage(t, load)
	t.Cleanup(func() { storage.Close() })
	engine := promqltest.NewTestEngine(t, false, 0, promqltest.DefaultMaxSamplesPerQuery)

	verify := func(t *testing.T, qry promql.Query, expected []histogram.FloatHistogram) {
		res := qry.Exec(context.Background())
		require.NoError(t, res.Err)

		m, ok := res.Value.(promql.Matrix)
		require.True(t, ok)

		require.Len(t, m, 1)
		series := m[0]

		require.Empty(t, series.Floats)
		require.Len(t, series.Histograms, len(expected))
		for i, e := range expected {
			series.Histograms[i].H.CounterResetHint = histogram.UnknownCounterReset // Don't care.
			require.Equal(t, &e, series.Histograms[i].H)
		}
	}

	qry, err := engine.NewRangeQuery(context.Background(), storage, nil, "increase(histogram[90s])", time.Unix(0, 0), time.Unix(0, 0).Add(60*time.Second), time.Minute)
	require.NoError(t, err)
	verify(t, qry, []histogram.FloatHistogram{
		{
			Count:           3,
			Sum:             3,                                        // Increase from 4 to 6 is 2. Interpolation adds 1.
			PositiveSpans:   []histogram.Span{{Offset: 0, Length: 2}}, // Two buckets changed between the first and second histogram.
			PositiveBuckets: []float64{1.5, 1.5},                      // Increase from 2 to 3 is 1 in both buckets. Interpolation adds 0.5.
		},
	})

	qry, err = engine.NewInstantQuery(context.Background(), storage, nil, "histogram[61s]", time.Unix(0, 0).Add(2*time.Minute))
	require.NoError(t, err)
	verify(t, qry, []histogram.FloatHistogram{
		{
			Count:           6,
			Sum:             6,
			PositiveSpans:   []histogram.Span{{Offset: 0, Length: 2}},
			PositiveBuckets: []float64{3, 3},
		},
		{
			Count:           1,
			Sum:             1,
			PositiveSpans:   []histogram.Span{{Offset: 0, Length: 1}},
			PositiveBuckets: []float64{1},
		},
	})
}

<<<<<<< HEAD
func TestRateAnnotations(t *testing.T) {
	testCases := map[string]struct {
		data                       string
		expr                       string
		expectedWarningAnnotations []string
		expectedInfoAnnotations    []string
	}{
		"info annotation when two samples are selected": {
			data: `
				series 1 2
			`,
			expr:                       "rate(series[1m1s])",
			expectedWarningAnnotations: []string{},
			expectedInfoAnnotations: []string{
				`PromQL info: metric might not be a counter, name does not end in _total/_sum/_count/_bucket: "series" (1:6)`,
			},
		},
		"no info annotations when no samples": {
			data: `
				series
			`,
			expr:                       "rate(series[1m1s])",
			expectedWarningAnnotations: []string{},
			expectedInfoAnnotations:    []string{},
		},
		"no info annotations when selecting one sample": {
			data: `
				series 1 2
			`,
			expr:                       "rate(series[10s])",
			expectedWarningAnnotations: []string{},
			expectedInfoAnnotations:    []string{},
		},
		"no info annotations when no samples due to mixed data types": {
			data: `
				series{label="a"} 1 {{schema:1 sum:15 count:10 buckets:[1 2 3]}}
			`,
			expr: "rate(series[1m1s])",
			expectedWarningAnnotations: []string{
				`PromQL warning: encountered a mix of histograms and floats for metric name "series" (1:6)`,
			},
			expectedInfoAnnotations: []string{},
		},
		"no info annotations when selecting two native histograms": {
			data: `
				series{label="a"} {{schema:1 sum:10 count:5 buckets:[1 2 3]}} {{schema:1 sum:15 count:10 buckets:[1 2 3]}}
			`,
			expr:                       "rate(series[1m1s])",
			expectedWarningAnnotations: []string{},
			expectedInfoAnnotations:    []string{},
		},
	}
	for name, testCase := range testCases {
		t.Run(name, func(t *testing.T) {
			store := promqltest.LoadedStorage(t, "load 1m\n"+strings.TrimSpace(testCase.data))
			t.Cleanup(func() { _ = store.Close() })

			engine := newTestEngine(t)
			query, err := engine.NewInstantQuery(context.Background(), store, nil, testCase.expr, timestamp.Time(0).Add(1*time.Minute))
			require.NoError(t, err)
			t.Cleanup(query.Close)

			res := query.Exec(context.Background())
			require.NoError(t, res.Err)

			warnings, infos := res.Warnings.AsStrings(testCase.expr, 0, 0)
			testutil.RequireEqual(t, testCase.expectedWarningAnnotations, warnings)
			testutil.RequireEqual(t, testCase.expectedInfoAnnotations, infos)
		})
	}
}

func TestHistogramRateWithFloatStaleness(t *testing.T) {
	// Make a chunk with two normal histograms of the same value.
	h1 := histogram.Histogram{
		Schema:          2,
		Count:           10,
		Sum:             100,
		PositiveSpans:   []histogram.Span{{Offset: 0, Length: 1}},
		PositiveBuckets: []int64{100},
	}

	c1 := chunkenc.NewHistogramChunk()
	app, err := c1.Appender()
	require.NoError(t, err)
	var (
		newc    chunkenc.Chunk
		recoded bool
	)

	newc, recoded, app, err = app.AppendHistogram(nil, 0, h1.Copy(), false)
	require.NoError(t, err)
	require.False(t, recoded)
	require.Nil(t, newc)

	newc, recoded, _, err = app.AppendHistogram(nil, 10, h1.Copy(), false)
	require.NoError(t, err)
	require.False(t, recoded)
	require.Nil(t, newc)

	// Make a chunk with a single float stale marker.
	c2 := chunkenc.NewXORChunk()
	app, err = c2.Appender()
	require.NoError(t, err)

	app.Append(20, math.Float64frombits(value.StaleNaN))

	// Make a chunk with two normal histograms that have zero value.
	h2 := histogram.Histogram{
		Schema: 2,
	}

	c3 := chunkenc.NewHistogramChunk()
	app, err = c3.Appender()
	require.NoError(t, err)

	newc, recoded, app, err = app.AppendHistogram(nil, 30, h2.Copy(), false)
	require.NoError(t, err)
	require.False(t, recoded)
	require.Nil(t, newc)

	newc, recoded, _, err = app.AppendHistogram(nil, 40, h2.Copy(), false)
	require.NoError(t, err)
	require.False(t, recoded)
	require.Nil(t, newc)

	querier := storage.MockQuerier{
		SelectMockFunction: func(_ bool, _ *storage.SelectHints, _ ...*labels.Matcher) storage.SeriesSet {
			return &singleSeriesSet{
				series: mockSeries{chunks: []chunkenc.Chunk{c1, c2, c3}, labelSet: []string{"__name__", "foo"}},
			}
		},
	}

	queriable := storage.MockQueryable{MockQuerier: &querier}

	engine := promqltest.NewTestEngine(t, false, 0, promqltest.DefaultMaxSamplesPerQuery)

	q, err := engine.NewInstantQuery(context.Background(), &queriable, nil, "rate(foo[40s])", timestamp.Time(45))
	require.NoError(t, err)
	defer q.Close()

	res := q.Exec(context.Background())
	require.NoError(t, res.Err)

	vec, err := res.Vector()
	require.NoError(t, err)

	// Single sample result.
	require.Len(t, vec, 1)
	// The result is a histogram.
	require.NotNil(t, vec[0].H)
	// The result should be zero as the histogram has not increased, so the rate is zero.
	require.Equal(t, 0.0, vec[0].H.Count)
	require.Equal(t, 0.0, vec[0].H.Sum)
}

type singleSeriesSet struct {
	series   storage.Series
	consumed bool
}

func (s *singleSeriesSet) Next() bool                       { c := s.consumed; s.consumed = true; return !c }
func (s singleSeriesSet) At() storage.Series                { return s.series }
func (s singleSeriesSet) Err() error                        { return nil }
func (s singleSeriesSet) Warnings() annotations.Annotations { return nil }

type mockSeries struct {
	chunks   []chunkenc.Chunk
	labelSet []string
}

func (s mockSeries) Labels() labels.Labels {
	return labels.FromStrings(s.labelSet...)
}

func (s mockSeries) Iterator(it chunkenc.Iterator) chunkenc.Iterator {
	iterables := []chunkenc.Iterator{}
	for _, c := range s.chunks {
		iterables = append(iterables, c.Iterator(nil))
	}
	return storage.ChainSampleIteratorFromIterators(it, iterables)
=======
func TestEvaluationWithDelayedNameRemovalDisabled(t *testing.T) {
	opts := promql.EngineOpts{
		Logger:                   nil,
		Reg:                      nil,
		EnableAtModifier:         true,
		MaxSamples:               10000,
		Timeout:                  10 * time.Second,
		EnableDelayedNameRemoval: false,
	}
	engine := promqltest.NewTestEngineWithOpts(t, opts)

	promqltest.RunTest(t, `
load 5m
	metric{env="1"}	0 60 120
	another_metric{env="1"}	60 120 180

# Does not drop __name__ for vector selector
eval instant at 15m metric{env="1"}
	metric{env="1"} 120

# Drops __name__ for unary operators
eval instant at 15m -metric
	{env="1"} -120

# Drops __name__ for binary operators
eval instant at 15m metric + another_metric
	{env="1"} 300

# Does not drop __name__ for binary comparison operators
eval instant at 15m metric <= another_metric
	metric{env="1"} 120

# Drops __name__ for binary comparison operators with "bool" modifier
eval instant at 15m metric <= bool another_metric
	{env="1"} 1

# Drops __name__ for vector-scalar operations
eval instant at 15m metric * 2
	{env="1"} 240

# Drops __name__ for instant-vector functions
eval instant at 15m clamp(metric, 0, 100)
	{env="1"} 100

# Drops __name__ for round function
eval instant at 15m round(metric)
	{env="1"} 120

# Drops __name__ for range-vector functions
eval instant at 15m rate(metric{env="1"}[10m])
	{env="1"} 0.2

# Does not drop __name__ for last_over_time function
eval instant at 15m last_over_time(metric{env="1"}[10m])
	metric{env="1"} 120

# Drops name for other _over_time functions
eval instant at 15m max_over_time(metric{env="1"}[10m])
	{env="1"} 120
`, engine)
>>>>>>> a6fd22b9
}<|MERGE_RESOLUTION|>--- conflicted
+++ resolved
@@ -3745,7 +3745,6 @@
 	})
 }
 
-<<<<<<< HEAD
 func TestRateAnnotations(t *testing.T) {
 	testCases := map[string]struct {
 		data                       string
@@ -3928,7 +3927,8 @@
 		iterables = append(iterables, c.Iterator(nil))
 	}
 	return storage.ChainSampleIteratorFromIterators(it, iterables)
-=======
+}
+
 func TestEvaluationWithDelayedNameRemovalDisabled(t *testing.T) {
 	opts := promql.EngineOpts{
 		Logger:                   nil,
@@ -3946,48 +3946,47 @@
 	another_metric{env="1"}	60 120 180
 
 # Does not drop __name__ for vector selector
-eval instant at 15m metric{env="1"}
+eval instant at 10m metric{env="1"}
 	metric{env="1"} 120
 
 # Drops __name__ for unary operators
-eval instant at 15m -metric
+eval instant at 10m -metric
 	{env="1"} -120
 
 # Drops __name__ for binary operators
-eval instant at 15m metric + another_metric
+eval instant at 10m metric + another_metric
 	{env="1"} 300
 
 # Does not drop __name__ for binary comparison operators
-eval instant at 15m metric <= another_metric
+eval instant at 10m metric <= another_metric
 	metric{env="1"} 120
 
 # Drops __name__ for binary comparison operators with "bool" modifier
-eval instant at 15m metric <= bool another_metric
+eval instant at 10m metric <= bool another_metric
 	{env="1"} 1
 
 # Drops __name__ for vector-scalar operations
-eval instant at 15m metric * 2
+eval instant at 10m metric * 2
 	{env="1"} 240
 
 # Drops __name__ for instant-vector functions
-eval instant at 15m clamp(metric, 0, 100)
+eval instant at 10m clamp(metric, 0, 100)
 	{env="1"} 100
 
 # Drops __name__ for round function
-eval instant at 15m round(metric)
+eval instant at 10m round(metric)
 	{env="1"} 120
 
 # Drops __name__ for range-vector functions
-eval instant at 15m rate(metric{env="1"}[10m])
+eval instant at 10m rate(metric{env="1"}[10m])
 	{env="1"} 0.2
 
 # Does not drop __name__ for last_over_time function
-eval instant at 15m last_over_time(metric{env="1"}[10m])
+eval instant at 10m last_over_time(metric{env="1"}[10m])
 	metric{env="1"} 120
 
 # Drops name for other _over_time functions
-eval instant at 15m max_over_time(metric{env="1"}[10m])
+eval instant at 10m max_over_time(metric{env="1"}[10m])
 	{env="1"} 120
 `, engine)
->>>>>>> a6fd22b9
 }