--- conflicted
+++ resolved
@@ -112,11 +112,7 @@
 type Rule interface {
 	Name() string
 	// eval evaluates the rule, including any associated recording or alerting actions.
-<<<<<<< HEAD
-	Eval(context.Context, time.Time, *promql.Engine, string) (promql.Vector, error)
-=======
-	Eval(context.Context, model.Time, *promql.Engine, *url.URL) (model.Vector, error)
->>>>>>> 713fef29
+	Eval(context.Context, time.Time, *promql.Engine, *url.URL) (promql.Vector, error)
 	// String returns a human-readable string representation of the rule.
 	String() string
 	// HTMLSnippet returns a human-readable string representation of the rule,
